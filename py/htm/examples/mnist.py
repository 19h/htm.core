--- conflicted
+++ resolved
@@ -93,13 +93,8 @@
 default_parameters = {
     'potentialRadius': 7,
     'boostStrength': 7.0,
-<<<<<<< HEAD
-#    'columnDimensions': 28*28*8,
+#    'columnDimensions': (79, 79),
 #    'dutyCyclePeriod': 1402,
-=======
-    'columnDimensions': (79, 79),
-    'dutyCyclePeriod': 1402,
->>>>>>> 8e11cdb2
     'localAreaDensity': 0.1,
     'minPctOverlapDutyCycle': 0.2,
     'potentialPct': 0.1,
@@ -166,16 +161,8 @@
     score = score / len(test_data)
 
     print('Score:', 100 * score, '%')
-<<<<<<< HEAD
-    assert(score > 0.901), "MNIST: score should be better than 90.1%, which is baseline for RAW image classification!"
-=======
->>>>>>> 8e11cdb2
     return score
 
 
 if __name__ == '__main__':
-<<<<<<< HEAD
-    sys.exit( main() > 0.901)
-=======
-    sys.exit( main() < 0.95 )
->>>>>>> 8e11cdb2
+    sys.exit( main() < 0.901) # baseline score (with no SP, no learning) is 90.1%, just classifier on raw images