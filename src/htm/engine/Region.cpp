--- conflicted
+++ resolved
@@ -70,11 +70,11 @@
   spec_ = factory.getSpec(nodeType);
   createInputsAndOutputs_();
   impl_.reset(factory.createRegionImpl(nodeType, vm, this));
-  
+
   //std::cerr << "Region created " << getName() << "=" << nodeType << "\n";
   //auto outputs = getOutputs();
   //for (auto out : outputs) std::cerr << "   " << getName() << "." << out.first << "\n";
-  
+
 }
 
 Region::Region(Network *net) {
@@ -126,7 +126,7 @@
 Region::~Region() {
   if (initialized_)
     uninitialize();
-    
+
   removeAllIncomingLinks();  // Note: link objects are stored on the Input object.
   outputs_.clear();
 
@@ -446,20 +446,6 @@
   const Array & data = ii->second->getData();
   return data;
 }
-<<<<<<< HEAD
-void Region::setInputData(const std::string &inputName, const Array &data) {
-  auto ii = inputs_.find(inputName);
-  if (ii == inputs_.end())
-    NTA_THROW << "setInputData -- unknown input '" << inputName << "' on region "
-              << getName();
-  std::shared_ptr<Input> in = ii->second;
-  in->initialize();
-  in->setDimensions( { (UInt)data.getCount() } );
-  Array& a = in->getData();
-  data.convertInto(a);
-}
-=======
->>>>>>> 907d60a4
 
 void Region::prepareInputs() {
   // Ask each input to prepare itself
@@ -495,8 +481,8 @@
   impl_->setParameterReal64(name, (Int64)-1, value);
 }
 
-void Region::setParameterBool(const std::string &name, bool value) { 
-impl_->setParameterBool(name, (Int64)-1, value); 
+void Region::setParameterBool(const std::string &name, bool value) {
+impl_->setParameterBool(name, (Int64)-1, value);
 }
 
 void Region::setParameterJSON(const std::string &name, const std::string &value) {
@@ -623,8 +609,8 @@
       else
         dimStr = "[" + std::to_string(a.getCount()) + "]";
 
-      return "{\"" + tag + "\": " + data + 
-              ", \"type\": \"" + std::string(BasicType::getName(type)) + 
+      return "{\"" + tag + "\": " + data +
+              ", \"type\": \"" + std::string(BasicType::getName(type)) +
               ", \"dim\": " + dimStr + "}";
 
     }
