/* ---------------------------------------------------------------------
 * HTM Community Edition of NuPIC
 * Copyright (C) 2013, Numenta, Inc.
 *
 * This program is free software: you can redistribute it and/or modify
 * it under the terms of the GNU Affero Public License version 3 as
 * published by the Free Software Foundation.
 *
 * This program is distributed in the hope that it will be useful,
 * but WITHOUT ANY WARRANTY; without even the implied warranty of
 * MERCHANTABILITY or FITNESS FOR A PARTICULAR PURPOSE.
 * See the GNU Affero Public License for more details.
 *
 * You should have received a copy of the GNU Affero Public License
 * along with this program.  If not, see http://www.gnu.org/licenses.
 * ---------------------------------------------------------------------- */

/** @file
 * Implementation of SpatialPooler
 */

#include <string>
#include <algorithm>
#include <iterator> //begin()
#include <cmath> //fmod

#include <htm/algorithms/SpatialPooler.hpp>
#include <htm/utils/Topology.hpp>
#include <htm/utils/VectorHelpers.hpp>

using namespace std;
using namespace htm;

class CoordinateConverterND {

public:
  CoordinateConverterND(const vector<UInt> &dimensions) {
    NTA_ASSERT(!dimensions.empty());

    dimensions_ = dimensions;
    UInt b = 1u;
    for (Size i = dimensions.size(); i > 0u; i--) {
      bounds_.insert(bounds_.begin(), b);
      b *= dimensions[i-1];
    }
  }

  void toCoord(UInt index, vector<UInt> &coord) const {
    coord.clear();
    for (Size i = 0u; i < bounds_.size(); i++) {
      coord.push_back((index / bounds_[i]) % dimensions_[i]);
    }
  };

  UInt toIndex(vector<UInt> &coord) const {
    UInt index = 0;
    for (Size i = 0; i < coord.size(); i++) {
      index += coord[i] * bounds_[i];
    }
    return index;
  };

private:
  vector<UInt> dimensions_;
  vector<UInt> bounds_;
};

SpatialPooler::SpatialPooler() {
  // The current version number.
  version_ = 2;
}

SpatialPooler::SpatialPooler(
    const vector<UInt> inputDimensions, const vector<UInt> columnDimensions,
    UInt potentialRadius, Real potentialPct, bool globalInhibition,
    Real localAreaDensity, UInt numActiveColumnsPerInhArea,
    UInt stimulusThreshold, Real synPermInactiveDec, Real synPermActiveInc,
    Real synPermConnected, Real minPctOverlapDutyCycles, UInt dutyCyclePeriod,
    Real boostStrength, Int seed, UInt spVerbosity, bool wrapAround)
    : SpatialPooler::SpatialPooler()
{
  // The current version number for serialzation.
  version_ = 2;

  initialize(inputDimensions,
             columnDimensions,
             potentialRadius,
             potentialPct,
             globalInhibition,
             localAreaDensity,
             numActiveColumnsPerInhArea,
             stimulusThreshold,
             synPermInactiveDec,
             synPermActiveInc,
             synPermConnected,
             minPctOverlapDutyCycles,
             dutyCyclePeriod,
             boostStrength,
             seed,
             spVerbosity,
             wrapAround);
}

vector<UInt> SpatialPooler::getColumnDimensions() const {
  return columnDimensions_;
}

vector<UInt> SpatialPooler::getInputDimensions() const {
  return inputDimensions_;
}

UInt SpatialPooler::getNumColumns() const { return numColumns_; }

UInt SpatialPooler::getNumInputs() const { return numInputs_; }

UInt SpatialPooler::getPotentialRadius() const { return potentialRadius_; }

void SpatialPooler::setPotentialRadius(UInt potentialRadius) {
  NTA_CHECK(potentialRadius < numInputs_);
  potentialRadius_ = potentialRadius;
}

Real SpatialPooler::getPotentialPct() const { return potentialPct_; }

void SpatialPooler::setPotentialPct(Real potentialPct) {
  NTA_CHECK(potentialPct > 0.0f && potentialPct <= 1.0f);
  potentialPct_ = potentialPct;
}

bool SpatialPooler::getGlobalInhibition() const { return globalInhibition_; }

void SpatialPooler::setGlobalInhibition(bool globalInhibition) {
  globalInhibition_ = globalInhibition;
}

Int SpatialPooler::getNumActiveColumnsPerInhArea() const {
  return numActiveColumnsPerInhArea_;
}

void SpatialPooler::setNumActiveColumnsPerInhArea(UInt numActiveColumnsPerInhArea) {
  NTA_CHECK( numActiveColumnsPerInhArea > 0 && numActiveColumnsPerInhArea <= numColumns_); //TODO this boundary could be smarter
  numActiveColumnsPerInhArea_ = numActiveColumnsPerInhArea;
  localAreaDensity_ = 0.0f;  //MUTEX with localAreaDensity
}

Real SpatialPooler::getLocalAreaDensity() const { return localAreaDensity_; }

void SpatialPooler::setLocalAreaDensity(const Real localAreaDensity) {
  NTA_CHECK(localAreaDensity > 0.0f && localAreaDensity <= 1.0f);
  NTA_CHECK(static_cast<UInt>(localAreaDensity * getNumColumns()) > 0) << "Too small density or sp.getNumColumns() -> would have zero active output columns.";
  localAreaDensity_ = localAreaDensity;
  numActiveColumnsPerInhArea_ = 0; //MUTEX with numActiveColumnsPerInhArea
}

UInt SpatialPooler::getStimulusThreshold() const { return stimulusThreshold_; }

void SpatialPooler::setStimulusThreshold(UInt stimulusThreshold) {
  stimulusThreshold_ = stimulusThreshold;
}

UInt SpatialPooler::getInhibitionRadius() const { return inhibitionRadius_; }

void SpatialPooler::setInhibitionRadius(UInt inhibitionRadius) {
  NTA_ASSERT(inhibitionRadius > 0);
  if (inhibitionRadius_ != inhibitionRadius) {
    inhibitionRadius_ = inhibitionRadius;
    neighborMap_ = Neighborhood::updateAllNeighbors(inhibitionRadius_, columnDimensions_, wrapAround_, /*skip_center=*/true);
  }
}

UInt SpatialPooler::getDutyCyclePeriod() const { return dutyCyclePeriod_; }

void SpatialPooler::setDutyCyclePeriod(UInt dutyCyclePeriod) {
  dutyCyclePeriod_ = dutyCyclePeriod;
}

Real SpatialPooler::getBoostStrength() const { return boostStrength_; }

void SpatialPooler::setBoostStrength(Real boostStrength) {
  NTA_CHECK(boostStrength >= 0.0f);
  boostStrength_ = boostStrength;
}

UInt SpatialPooler::getIterationNum() const { return iterationNum_; }

void SpatialPooler::setIterationNum(UInt iterationNum) {
  iterationNum_ = iterationNum;
}

UInt SpatialPooler::getIterationLearnNum() const { return iterationLearnNum_; }

void SpatialPooler::setIterationLearnNum(UInt iterationLearnNum) {
  iterationLearnNum_ = iterationLearnNum;
}

UInt SpatialPooler::getSpVerbosity() const { return spVerbosity_; }

void SpatialPooler::setSpVerbosity(UInt spVerbosity) {
  spVerbosity_ = spVerbosity;
}

bool SpatialPooler::getWrapAround() const { return wrapAround_; }

void SpatialPooler::setWrapAround(bool wrapAround) { wrapAround_ = wrapAround; }

UInt SpatialPooler::getUpdatePeriod() const { return updatePeriod_; }

void SpatialPooler::setUpdatePeriod(UInt updatePeriod) {
  updatePeriod_ = updatePeriod;
}

Real SpatialPooler::getSynPermActiveInc() const { return synPermActiveInc_; }

void SpatialPooler::setSynPermActiveInc(Real synPermActiveInc) {
  NTA_CHECK( synPermActiveInc > minPermanence );
  NTA_CHECK( synPermActiveInc <= maxPermanence );
  synPermActiveInc_ = synPermActiveInc;
}

Real SpatialPooler::getSynPermInactiveDec() const {
  return synPermInactiveDec_;
}

void SpatialPooler::setSynPermInactiveDec(Real synPermInactiveDec) {
  NTA_CHECK( synPermInactiveDec >= minPermanence );
  NTA_CHECK( synPermInactiveDec <= maxPermanence );
  synPermInactiveDec_ = synPermInactiveDec;
}

Real SpatialPooler::getSynPermBelowStimulusInc() const {
  return synPermBelowStimulusInc_;
}

void SpatialPooler::setSynPermBelowStimulusInc(Real synPermBelowStimulusInc) {
  NTA_CHECK( synPermBelowStimulusInc > minPermanence );
  NTA_CHECK( synPermBelowStimulusInc <= maxPermanence );
  synPermBelowStimulusInc_ = synPermBelowStimulusInc;
}

Real SpatialPooler::getSynPermConnected() const { return synPermConnected_; }

Real SpatialPooler::getSynPermMax() const { return maxPermanence; }

Real SpatialPooler::getMinPctOverlapDutyCycles() const {
  return minPctOverlapDutyCycles_;
}

void SpatialPooler::setMinPctOverlapDutyCycles(Real minPctOverlapDutyCycles) {
  NTA_CHECK(minPctOverlapDutyCycles > 0.0f && minPctOverlapDutyCycles <= 1.0f);
  minPctOverlapDutyCycles_ = minPctOverlapDutyCycles;
}

void SpatialPooler::getBoostFactors(Real boostFactors[]) const { //TODO make vector
  copy(boostFactors_.begin(), boostFactors_.end(), boostFactors);
}

void SpatialPooler::setBoostFactors(Real boostFactors[]) {
  boostFactors_.assign(&boostFactors[0], &boostFactors[numColumns_]);
}

void SpatialPooler::getOverlapDutyCycles(Real overlapDutyCycles[]) const {
  copy(overlapDutyCycles_.begin(), overlapDutyCycles_.end(), overlapDutyCycles);
}

void SpatialPooler::setOverlapDutyCycles(const Real overlapDutyCycles[]) {
  overlapDutyCycles_.assign(&overlapDutyCycles[0],
                            &overlapDutyCycles[numColumns_]);
}

void SpatialPooler::getActiveDutyCycles(Real activeDutyCycles[]) const {
  copy(activeDutyCycles_.begin(), activeDutyCycles_.end(), activeDutyCycles);
}

void SpatialPooler::setActiveDutyCycles(const Real activeDutyCycles[]) {
  activeDutyCycles_.assign(&activeDutyCycles[0],
                           &activeDutyCycles[numColumns_]);
}

void SpatialPooler::getMinOverlapDutyCycles(Real minOverlapDutyCycles[]) const {
  copy(minOverlapDutyCycles_.begin(), minOverlapDutyCycles_.end(),
       minOverlapDutyCycles);
}

void SpatialPooler::setMinOverlapDutyCycles(const Real minOverlapDutyCycles[]) {
  minOverlapDutyCycles_.assign(&minOverlapDutyCycles[0],
                               &minOverlapDutyCycles[numColumns_]);
}

void SpatialPooler::getPotential(UInt column, UInt potential[]) const {
  NTA_ASSERT(column < numColumns_);
  std::fill( potential, potential + numInputs_, 0 );
  const auto &synapses = connections_.synapsesForSegment( column );
  for(const auto syn : synapses) {
    const auto &synData = connections_.dataForSynapse( syn );
    potential[synData.presynapticCell] = 1;
  }
}

void SpatialPooler::setPotential(UInt column, const UInt potential[]) {
  NTA_ASSERT(column < numColumns_);

  // Remove all existing synapses.
  const auto &synapses = connections_.synapsesForSegment( column );
  while( synapses.size() > 0 )
    connections_.destroySynapse( synapses[0] );

  // Replace with new synapse.
  vector<UInt> potentialDenseVec( potential, potential + numInputs_ );
  const auto &perm = initPermanence_( potentialDenseVec, initConnectedPct_ );
  for(UInt i = 0; i < numInputs_; i++) {
    if( potential[i] )
      connections_.createSynapse( column, i, perm[i] );
  }
}

vector<Real> SpatialPooler::getPermanence(const UInt column, 
				          const Permanence threshold) const {
  NTA_ASSERT(column < numColumns_);
  const auto &synapses = connections_.synapsesForSegment( column );
  vector<Real> permanences(numInputs_, 0.0f);
  for( const auto syn : synapses ) {
    const auto &synData = connections_.dataForSynapse( syn );
    if( synData.permanence >= threshold) { // there must be >= for default case 0.0 where we want all permanences
      permanences[ synData.presynapticCell ] = synData.permanence;
    }
  }
  return permanences;
}


void SpatialPooler::setPermanence(UInt column, const Real permanences[]) {
  NTA_ASSERT(column < numColumns_);

#ifndef NDEBUG // If DEBUG mode ...
  // Keep track of which permanences have been successfully applied to the
  // connections, by zeroing each out after processing.  After all synapses
  // processed check that all permanences are zeroed.
  vector<Real> check_data(permanences, permanences + numInputs_);
#endif

  const auto synapses = connections_.synapsesForSegment( column );
  for(const auto &syn : synapses) {
    const auto &synData = connections_.dataForSynapse( syn );
    const auto &presyn  = synData.presynapticCell;
    connections_.updateSynapsePermanence( syn, permanences[presyn] );

#ifndef NDEBUG
    check_data[presyn] = minPermanence;
#endif
  }

#ifndef NDEBUG
  for(UInt i = 0; i < numInputs_; i++) {
    NTA_ASSERT(check_data[i] == minPermanence)
          << "Can't setPermanence for synapse which is not in potential pool!";
  }
#endif
}


void SpatialPooler::getConnectedCounts(UInt connectedCounts[]) const {
  for(size_t seg = 0; seg < numColumns_; seg++) { //in SP each column = 1 cell with 1 segment only.
    const auto &segment = connections_.dataForSegment( (htm::Segment)seg );
    connectedCounts[ seg ] = segment.numConnected; //TODO numConnected only used here, rm from SegmentData and compute for each segment.synapses?
  }
}


const vector<Real> &SpatialPooler::getBoostedOverlaps() const {
  return boostedOverlaps_;
}

void SpatialPooler::initialize(
    const vector<UInt>& inputDimensions, 
    const vector<UInt>& columnDimensions,
    UInt potentialRadius, 
    Real potentialPct, 
    bool globalInhibition,
    Real localAreaDensity,
    UInt numActiveColumnsPerInhArea,
    UInt stimulusThreshold, 
    Real synPermInactiveDec, 
    Real synPermActiveInc,
    Real synPermConnected, 
    Real minPctOverlapDutyCycles, 
    UInt dutyCyclePeriod,
    Real boostStrength, 
    Int seed, 
    UInt spVerbosity, 
    bool wrapAround) {

  numInputs_ = 1u;
  inputDimensions_.clear();
  for (const auto &inputDimension : inputDimensions) {
    NTA_CHECK(inputDimension > 0) << "Input dimensions must be positive integers!";
    numInputs_ *= inputDimension;
    inputDimensions_.push_back(inputDimension);
  }
  numColumns_ = 1u;
  columnDimensions_.clear();
  for (const auto &columnDimension : columnDimensions) {
    NTA_CHECK(columnDimension > 0) << "Column dimensions must be positive integers!";
    numColumns_ *= columnDimension;
    columnDimensions_.push_back(columnDimension);
  }
  NTA_CHECK(numColumns_ > 0);
  NTA_CHECK(numInputs_ > 0);

  // 1D input produces 1D output; 2D => 2D, etc. //TODO allow nD -> mD conversion
  NTA_CHECK(inputDimensions_.size() == columnDimensions_.size()); 

  NTA_CHECK( (numActiveColumnsPerInhArea > 0 && localAreaDensity == 0) || (localAreaDensity > 0 && numActiveColumnsPerInhArea == 0) ) 
  << "SP: Mutex. Only one can be set to >0: localAreaDensity, numActiveColumnsPerInhArea";
  if(numActiveColumnsPerInhArea > 0) {
    setNumActiveColumnsPerInhArea(numActiveColumnsPerInhArea);
  } else {
    setLocalAreaDensity(localAreaDensity); 
  }

  rng_ = Random(seed);

  potentialRadius_ = potentialRadius > numInputs_ ? numInputs_ : potentialRadius;
  NTA_CHECK(potentialPct > 0 && potentialPct <= 1);
  potentialPct_ = potentialPct;
  globalInhibition_ = globalInhibition;
  stimulusThreshold_ = stimulusThreshold;
  synPermInactiveDec_ = synPermInactiveDec;
  synPermActiveInc_ = synPermActiveInc;
  synPermBelowStimulusInc_ = synPermConnected / 10.0f;
  synPermConnected_ = synPermConnected;
  minPctOverlapDutyCycles_ = minPctOverlapDutyCycles;
  dutyCyclePeriod_ = dutyCyclePeriod;
  boostStrength_ = boostStrength;
  spVerbosity_ = spVerbosity;
  wrapAround_ = wrapAround; //TODO consider keeping only wrapping version if results are the same (seems no difference), as wrap=true is much faster now for local inh. 
  updatePeriod_ = 50u;
  initConnectedPct_ = 0.5f; //FIXME make SP's param, and much lower 0.01 https://discourse.numenta.org/t/spatial-pooler-implementation-for-mnist-dataset/2317/25?u=breznak 
  iterationNum_ = 0u;
  iterationLearnNum_ = 0u;

  overlapDutyCycles_.assign(numColumns_, 0); //TODO make all these sparse or rm to reduce footprint
  activeDutyCycles_.assign(numColumns_, 0);
  minOverlapDutyCycles_.assign(numColumns_, 0.0);
  boostFactors_.assign(numColumns_, 1.0); //1 is neutral value for boosting
  boostedOverlaps_.resize(numColumns_);

  inhibitionRadius_ = 0;

  connections_.initialize(numColumns_, synPermConnected_);
  for (Size i = 0; i < numColumns_; ++i) {
    connections_.createSegment( static_cast<CellIdx>(i) , 1 /* max segments per cell is fixed for SP to 1 */);

    // Note: initMapPotential_ & initPermanence_ return dense arrays.
    vector<UInt> potential = initMapPotential_((UInt)i, wrapAround_);
    vector<Real> perm = initPermanence_(potential, initConnectedPct_);
    for(size_t presyn = 0; presyn < numInputs_; presyn++) {
      if( potential[presyn] )
        connections_.createSynapse( static_cast<Segment>(i), static_cast<htm::CellIdx>(presyn), perm[presyn] );
    }

    connections_.raisePermanencesToThreshold( (Segment)i, stimulusThreshold_ );
  }

  updateInhibitionRadius_();

  if (spVerbosity_ > 0) {
    printParameters();
    std::cout << "CPP SP seed                 = " << seed << std::endl;
  }
}


const vector<SynapseIdx> SpatialPooler::compute(const SDR &input, const bool learn, SDR &active) {
  input.reshape(  inputDimensions_ );
  active.reshape( columnDimensions_ );
  updateBookeepingVars_(learn);

  const auto& overlaps = connections_.computeActivity(input.getSparse(), learn);

  boostOverlaps_(overlaps, boostedOverlaps_);

  auto activeVector = inhibitColumns_(boostedOverlaps_);
  // Notify the active SDR that its internal data vector has changed.  Always
  // call SDR's setter methods even if when modifying the SDR's own data
  // inplace.
  sort( activeVector.begin(), activeVector.end() );
  active.setSparse( activeVector );

  if (learn) {
    adaptSynapses_(input, active);
    updateDutyCycles_(overlaps, active);
    bumpUpWeakColumns_();
    updateBoostFactors_();
    if (isUpdateRound_()) {
      updateInhibitionRadius_();
      updateMinDutyCycles_();
    }
  }

  return overlaps;
}


void SpatialPooler::boostOverlaps_(const vector<SynapseIdx> &overlaps, //TODO use Eigen sparse vector here
                                   vector<Real> &boosted) const {
  if(boostStrength_ < htm::Epsilon) { //boost ~ 0.0, we can skip these computations, just copy the data
    boosted.assign(overlaps.begin(), overlaps.end());
    return;
  }
  for (size_t i = 0; i < numColumns_; i++) {
    boosted[i] = overlaps[i] * boostFactors_[i];
  }
}


UInt SpatialPooler::initMapColumn_(UInt column) const {
  NTA_ASSERT(column < numColumns_);
  vector<UInt> columnCoords;
  const CoordinateConverterND columnConv(columnDimensions_);
  columnConv.toCoord(column, columnCoords);

  vector<UInt> inputCoords;
  inputCoords.reserve(columnCoords.size());
  for (Size i = 0; i < columnCoords.size(); i++) {
    const Real inputCoord = ((Real)columnCoords[i] + 0.5f) *
                            (inputDimensions_[i] / (Real)columnDimensions_[i]);
    inputCoords.push_back((UInt32)floor(inputCoord));
  }

  const CoordinateConverterND inputConv(inputDimensions_);
  return inputConv.toIndex(inputCoords);
}


vector<UInt> SpatialPooler::initMapPotential_(UInt column, bool wrapAround) {
  NTA_ASSERT(column < numColumns_);
  const UInt centerInput = initMapColumn_(column);

  vector<UInt> columnInputs;
  for (const auto input : Neighborhood(centerInput, potentialRadius_, inputDimensions_, wrapAround, /*skip_center=*/false)) {
      columnInputs.push_back(input);
  }

  const UInt numPotential = static_cast<UInt>(round(columnInputs.size() * potentialPct_));
  const auto selectedInputs = rng_.sample<UInt>(columnInputs, numPotential);
  const vector<UInt> potential = VectorHelpers::sparseToBinary<UInt>(selectedInputs, numInputs_);
  return potential;
}


Real SpatialPooler::initPermConnected_() {
  return rng_.realRange(synPermConnected_, maxPermanence);
}


Real SpatialPooler::initPermNonConnected_() {
  return rng_.realRange(minPermanence, synPermConnected_);
}


vector<Real> SpatialPooler::initPermanence_(const vector<UInt> &potential, //TODO make potential sparse
                                            Real connectedPct) {
  vector<Real> perm(numInputs_, 0);
  for (size_t i = 0; i < numInputs_; i++) {
    if (potential[i] < 1) {
      continue;
    }

    if (rng_.getReal64() <= connectedPct) {
      perm[i] = initPermConnected_();
    } else {
      perm[i] = initPermNonConnected_();
    }
  }

  return perm;
}


void SpatialPooler::updateInhibitionRadius_() {
  if (globalInhibition_) {
    setInhibitionRadius( *max_element(columnDimensions_.cbegin(), columnDimensions_.cend()) );
    return;
  }

  Real connectedSpan = 0.0f;
  for (UInt i = 0; i < numColumns_; i++) {
    connectedSpan += avgConnectedSpanForColumnND_(i);
  }
  connectedSpan /= numColumns_;
  const Real columnsPerInput = avgColumnsPerInput_();
  const Real diameter = connectedSpan * columnsPerInput;
  Real radius = (diameter - 1) / 2.0f;
  radius = max((Real)1.0, radius);

  setInhibitionRadius(static_cast<UInt>(round(radius)));
}


void SpatialPooler::updateMinDutyCycles_() {
  if (globalInhibition_ ||
      inhibitionRadius_ >=
          *max_element(columnDimensions_.begin(), columnDimensions_.end())) {
    updateMinDutyCyclesGlobal_();
  } else {
    updateMinDutyCyclesLocal_();
  }
}


void SpatialPooler::updateMinDutyCyclesGlobal_() {
  const Real maxOverlapDutyCycles =
      *max_element(overlapDutyCycles_.begin(), overlapDutyCycles_.end());

  fill(minOverlapDutyCycles_.begin(), minOverlapDutyCycles_.end(),
       minPctOverlapDutyCycles_ * maxOverlapDutyCycles);
}


void SpatialPooler::updateMinDutyCyclesLocal_() {
  for (UInt i = 0; i < numColumns_; i++) {
<<<<<<< HEAD
    Real maxOverlapDuty = overlapDutyCycles_[i]; //start with the center, which is column 'i'
    const auto& hood = neighborMap_[i];
    //for(const auto column : Neighborhood(i, inhibitionRadius_, columnDimensions_, wrapAround_, /*skip center=*/false)) {
    for(const auto column : hood) {
=======
    Real maxActiveDuty = 0.0f;
    Real maxOverlapDuty = 0.0f;
    if (wrapAround_) {
     for(auto column : WrappingNeighborhood(i, inhibitionRadius_, columnDimensions_)) {
      maxActiveDuty = max(maxActiveDuty, activeDutyCycles_[column]);
      maxOverlapDuty = max(maxOverlapDuty, overlapDutyCycles_[column]);
     }
    } else {
      for (auto column : Neighborhood(i, inhibitionRadius_, columnDimensions_)) {
      maxActiveDuty = max(maxActiveDuty, activeDutyCycles_[column]);
>>>>>>> 0c275834
      maxOverlapDuty = max(maxOverlapDuty, overlapDutyCycles_[column]);
    }
    minOverlapDutyCycles_[i] = maxOverlapDuty * minPctOverlapDutyCycles_;
  }
}


void SpatialPooler::updateDutyCycles_(const vector<SynapseIdx> &overlaps,
                                      SDR &active) {

  // Turn the overlaps array into an SDR. Convert directly to flat-sparse to
  // avoid copies and  type convertions.
  SDR newOverlap({ numColumns_ });
  auto &overlapsSparseVec = newOverlap.getSparse();
  for (UInt i = 0; i < numColumns_; i++) {
    if( overlaps[i] != 0 )
      overlapsSparseVec.push_back( i );
  }
  newOverlap.setSparse( overlapsSparseVec );

  const UInt period = std::min(dutyCyclePeriod_, iterationNum_);

  updateDutyCyclesHelper_(overlapDutyCycles_, newOverlap, period);
  updateDutyCyclesHelper_(activeDutyCycles_, active, period);
}


Real SpatialPooler::avgColumnsPerInput_() const {
  const size_t numDim = max(columnDimensions_.size(), inputDimensions_.size());
  Real columnsPerInput = 0.0f;
  for (size_t i = 0; i < numDim; i++) {
    const Real col = (Real)((i < columnDimensions_.size()) ? columnDimensions_[i] : 1);
    const Real input = (Real)((i < inputDimensions_.size()) ? inputDimensions_[i] : 1);
    columnsPerInput += col / input;
  }
  return columnsPerInput / numDim;
}


Real SpatialPooler::avgConnectedSpanForColumnND_(const UInt column) const {
  NTA_ASSERT(column < numColumns_);

  //get connected synapses
  const auto& connectedDense = getPermanence( column, synPermConnected_ + htm::Epsilon );

  const auto numDimensions = inputDimensions_.size();
  vector<UInt> maxCoord(numDimensions, 0);
  vector<UInt> minCoord(numDimensions, *max_element(inputDimensions_.begin(),
                                                    inputDimensions_.end()));
  const CoordinateConverterND conv(inputDimensions_);
  bool all_zero = true;
  for(UInt i = 0; i < numInputs_; i++) {
    if( connectedDense[i] < synPermConnected_ ) // 0.0 for empty == not-conected values
      continue;
    all_zero = false;
    vector<UInt> columnCoord;
    conv.toCoord(i, columnCoord);
    for (size_t j = 0; j < columnCoord.size(); j++) {
      maxCoord[j] = max(maxCoord[j], columnCoord[j]); //FIXME this computation may be flawed
      minCoord[j] = min(minCoord[j], columnCoord[j]);
    }
  }
  if( all_zero ) return 0.0f;

  UInt totalSpan = 0;
  for (size_t j = 0; j < inputDimensions_.size(); j++) {
    totalSpan += maxCoord[j] - minCoord[j] + 1;
  }

  return (Real)totalSpan / inputDimensions_.size();
}


void SpatialPooler::adaptSynapses_(const SDR &input,
                                   const SDR &active) {
  for(const auto &column : active.getSparse()) {
    connections_.adaptSegment(column, input, synPermActiveInc_, synPermInactiveDec_);
    connections_.raisePermanencesToThreshold( column, stimulusThreshold_ );
  }
}


void SpatialPooler::bumpUpWeakColumns_() {
  for (size_t i = 0; i < numColumns_; i++) {
    if (overlapDutyCycles_[i] >= minOverlapDutyCycles_[i]) {
      continue;
    }
    connections_.bumpSegment( static_cast<Segment>(i), synPermBelowStimulusInc_ );
  }
}


void SpatialPooler::updateDutyCyclesHelper_(vector<Real> &dutyCycles,
                                            const SDR &newValues,
                                            const UInt period) {
  NTA_ASSERT(period > 0);
  NTA_ASSERT(dutyCycles.size() == newValues.size) << "duty dims: " << dutyCycles.size() << " SDR dims: " << newValues.size;

  // Duty cycles are exponential moving averages, typically written like:
  //   alpha = 1 / period
  //   DC( time ) = DC( time - 1 ) * (1 - alpha) + value( time ) * alpha
  // However since the values are sparse this equation is split into two loops,
  // and the second loop iterates over only the non-zero values.

  const Real decay = (period - 1) / static_cast<Real>(period);
  for (Size i = 0; i < dutyCycles.size(); i++)
    dutyCycles[i] *= decay;

  const Real increment = 1.0f / period;  // All non-zero values are 1.
  for(const auto idx : newValues.getSparse())
    dutyCycles[idx] += increment;
}


void SpatialPooler::updateBoostFactors_() {
  if (globalInhibition_) {
    updateBoostFactorsGlobal_();
  } else {
    updateBoostFactorsLocal_();
  }
}


void applyBoosting_(const size_t i,
		    const Real targetDensity, 
		    const vector<Real>& actualDensity,
		    const Real boost,
	            vector<Real>& output) {
  if(boost < htm::Epsilon) return; //skip for disabled boosting
  output[i] = exp((targetDensity - actualDensity[i]) * boost); //TODO doc this code
}


void SpatialPooler::updateBoostFactorsGlobal_() {
  Real targetDensity;
  if (numActiveColumnsPerInhArea_ > 0) {
    UInt inhibitionArea = 1u;
    for(const auto dim : columnDimensions_) {
      inhibitionArea *= min(dim, 2 * inhibitionRadius_ + 1);
    } 
    NTA_ASSERT(inhibitionArea > 0 && inhibitionArea <= numColumns_);
    targetDensity = ((Real)numActiveColumnsPerInhArea_) / inhibitionArea;
    targetDensity = min(targetDensity, (Real)MAX_LOCALAREADENSITY);
  } else {
    targetDensity = localAreaDensity_;
  }
  
  for (size_t i = 0; i < numColumns_; ++i) { 
    applyBoosting_(i, targetDensity, activeDutyCycles_, boostStrength_, boostFactors_);
  }
}


void SpatialPooler::updateBoostFactorsLocal_() {
<<<<<<< HEAD
  for (size_t i = 0; i < numColumns_; ++i) {
=======
  for (UInt i = 0; i < numColumns_; ++i) {
    UInt numNeighbors = 0u;
>>>>>>> 0c275834
    Real localActivityDensity = 0.0f;
    
    const auto& hood = neighborMap_[i]; //hood is vector<> of cached neighborhood values
    //optimization: In wrapAround, number of neighbors to be considered is solely a function of the inhibition radius,
    // the number of dimensions, and of the size of each of those dimenions. 
    // Or in non-wrap, if we use cached hood, we obtain the value the same as hood.size()
    const bool centerIncluded = std::find(hood.cbegin(), hood.cend(), i) != hood.cend(); //TODO avoid this once hood w/o center works for SP!
    const UInt numNeighbors = hood.size() + (centerIncluded ? 0 : 1);
    NTA_ASSERT(numNeighbors > 0);
    if (! centerIncluded) {
      //start by adding the center ('i') which is not included in the hood
      localActivityDensity += activeDutyCycles_[i]; //include the center, which is 'i' (not included in hood)
    }

    //for(auto neighbor: Neighborhood(i, inhibitionRadius_, columnDimensions_, wrapAround_)) {
    for (const auto neighbor : hood) {
      localActivityDensity += activeDutyCycles_[neighbor];
      //numNeighbors++;
    }
    const Real targetDensity = localActivityDensity / numNeighbors;
    applyBoosting_(i, targetDensity, activeDutyCycles_, boostStrength_, boostFactors_);
  }
}


void SpatialPooler::updateBookeepingVars_(bool learn) {
  iterationNum_++;
  if (learn) {
    iterationLearnNum_++;
  }
}

/**
 *  helper function to compute area (ie for inhibition) in nD. 
 *  This is typically a "hyper-cube" but takes into account that
 *  dimensions must not be a cube.
 *
 *  @return area (=num columns) within the hyper-cube in nD with radius.
 *  #TODO for nD, support also nD radius (not just scalar, but vector with radii for each dim)
 *  #TODO or switch also radius to percentage of the dim (that would solve the above)
 **/
UInt getAreaND_(const vector<UInt>& dimensions, const Real radius) {
  NTA_ASSERT(radius > 0);
  NTA_ASSERT(not dimensions.empty());

  Real area = 1;
  for(const auto dim: dimensions) {
    area *= min(static_cast<Real>(dim), (2* radius + 1));
  }
  
  NTA_ASSERT(area >= 1);
  return area;
}

vector<CellIdx> SpatialPooler::inhibitColumns_(const vector<Real> &overlaps) const {
  Real density = localAreaDensity_; //option 1: used localAreaDensity
  if (numActiveColumnsPerInhArea_ > 0) { //option 2: used numActiveColumnsPerInhArea in constructor
    const UInt inhibitionArea = getAreaND_(columnDimensions_, inhibitionRadius_); 
    NTA_ASSERT(inhibitionArea <= numColumns_);
    density = ((Real)numActiveColumnsPerInhArea_) / inhibitionArea;
    density = min(density, (Real)MAX_LOCALAREADENSITY);
  }
  NTA_ASSERT(density > 0.0f and density < 1.0f);

  if (globalInhibition_ ||
      inhibitionRadius_ > *max_element(columnDimensions_.begin(), columnDimensions_.end())) {
    return inhibitColumnsGlobal_(overlaps, density);
  } else {
    return inhibitColumnsLocal_(overlaps, density);
  }
}


vector<CellIdx> SpatialPooler::inhibitColumnsGlobal_(const vector<Real> &overlaps,
                                          const Real density) const {
  const UInt numDesired = static_cast<UInt>((density * numColumns_));
  NTA_CHECK(numDesired > 0) << "Not enough columns (" << numColumns_ << ") "
                            << "for desired density (" << density << ").";
  // Sort the columns by the amount of overlap.  First make a list of all of the
  // column indexes.
  vector<CellIdx> activeColumns(numColumns_);
  std::iota(activeColumns.begin(), activeColumns.end(), 0); //fill with sequence 0,1,..N

  // Compare the column indexes by their overlap.
  auto compare = [&overlaps](const UInt &a, const UInt &b) -> bool
    {return (overlaps[a] == overlaps[b]) ? (a > b) : (overlaps[a] > overlaps[b]) ;};  //for determinism if overlaps match (tieBreaker does not solve that),
  //otherwise we'd return just `return overlaps[a] > overlaps[b]`. 

  // Do a partial sort to divide the winners from the losers.  This sort is
  // faster than a regular sort because it stops after it partitions the
  // elements about the Nth element, with all elements on their correct side of
  // the Nth element.
  std::nth_element(
    activeColumns.begin(),
    activeColumns.begin() + numDesired,
    activeColumns.end(),
    compare);
  // Remove the columns which lost the competition.
  activeColumns.resize(numDesired);
  // Finish sorting the winner columns by their overlap.
  std::sort(activeColumns.begin(), activeColumns.end(), compare);
  // Remove sub-threshold winners
  while( !activeColumns.empty() &&
         overlaps[activeColumns.back()] < stimulusThreshold_) {
      activeColumns.pop_back();
  }
  
  activeColumns.shrink_to_fit();
  return activeColumns;
}


vector<CellIdx> SpatialPooler::inhibitColumnsLocal_(const vector<Real> &overlaps,
                                                    const Real density) const {
  NTA_ASSERT(overlaps.size() == numColumns_);
  vector<CellIdx> activeColumns;
  //optimization: reserve for numDesired approximation
  const UInt approxNumDesired = static_cast<UInt>(density * numColumns_); //note: this is just a heuristic, not precise number. It can be used for global inh, 
  //..but here the density is requested for inhibition radius. The guess is it correlates to the global somehow. 
  activeColumns.reserve(approxNumDesired); 

  // Tie-breaking: when overlaps are equal, columns that have already been
  // selected are treated as "bigger".
  vector<bool> alreadyUsedColumn(numColumns_, false); // in tie we prefer already used columns

<<<<<<< HEAD
  for (size_t column = 0; column < numColumns_; column++) {
    if (overlaps[column] < stimulusThreshold_) { //TODO make connections.computeActivity() already drop sub-threshold columns
=======
  for (UInt column = 0; column < numColumns_; column++) {
    if (overlaps[column] < stimulusThreshold_) {
>>>>>>> 0c275834
      continue;
    }

    UInt otherBigger = 0; //how many neighbor columns are bigger/better than this column 'column'. 
    //..aka. how many times this column lost. 

    const auto& hood = neighborMap_.at(column);
    // In wrapAround, number of neighbors to be considered is solely a function of the inhibition radius, 
    // the number of dimensions, and of the size of each of those dimenion
    const bool centerIncluded = std::find(neighborMap_.at(0).cbegin(), neighborMap_.at(0).cend(), 0) != neighborMap_.at(0).cend(); //TODO remove this if SP uses only hood w/o center
    const UInt numNeighbors = hood.size() + (centerIncluded ? -1 : 0); // +1 if "hood" does not includes the column itself (center); See #also2
    NTA_ASSERT(numNeighbors >= 0);
    //const UInt numDesiredLocalActive = static_cast<UInt>(ceil(density * (numNeighbors + 1)));
    const UInt numDesiredLocalActive = static_cast<UInt>(0.5f + (density * (numNeighbors + 1)));
    NTA_ASSERT(numDesiredLocalActive > 0);
    
    //for(auto neighbor: Neighborhood(column, inhibitionRadius_,columnDimensions_, wrapAround_, false /*skip center*/)) { 
    for (const auto neighbor: hood) {
      if(column == neighbor) continue; //TODO avoid this!
      NTA_ASSERT(neighbor != column);

      if (overlaps[neighbor] > overlaps[column] || ( (overlaps[neighbor] == overlaps[column]) && alreadyUsedColumn[neighbor])) { //this column lost to a neighbor
        otherBigger++;
	if (otherBigger >= numDesiredLocalActive) { break; }
      }
    } 

    if (otherBigger < numDesiredLocalActive) { //successful column, add it
      activeColumns.push_back(column);
      alreadyUsedColumn[column] = true;
    }
  }
  //activeColumns.shrink_to_fit();
  return activeColumns;
}


bool SpatialPooler::isUpdateRound_() const {
  return (iterationNum_ % updatePeriod_) == 0;
}

namespace htm {
std::ostream& operator<< (std::ostream& stream, const SpatialPooler& self)
{
  stream << "Spatial Pooler " << self.connections;
  return stream;
}
}


//----------------------------------------------------------------------
// Debugging helpers
//----------------------------------------------------------------------

// Print the main SP creation parameters
void SpatialPooler::printParameters(std::ostream& out) const {
  out << "------------CPP SpatialPooler Parameters ------------------\n";
  out << "iterationNum                = " << getIterationNum() << std::endl
      << "iterationLearnNum           = " << getIterationLearnNum() << std::endl
      << "numInputs                   = " << getNumInputs() << std::endl
      << "numColumns                  = " << getNumColumns() << std::endl
      << "numActiveColumnsPerInhArea  = " << getNumActiveColumnsPerInhArea()
      << std::endl
      << "potentialPct                = " << getPotentialPct() << std::endl
      << "globalInhibition            = " << getGlobalInhibition() << std::endl
      << "localAreaDensity            = " << getLocalAreaDensity() << std::endl
      << "stimulusThreshold           = " << getStimulusThreshold() << std::endl
      << "synPermActiveInc            = " << getSynPermActiveInc() << std::endl
      << "synPermInactiveDec          = " << getSynPermInactiveDec()
      << std::endl
      << "synPermConnected            = " << getSynPermConnected() << std::endl
      << "minPctOverlapDutyCycles     = " << getMinPctOverlapDutyCycles()
      << std::endl
      << "dutyCyclePeriod             = " << getDutyCyclePeriod() << std::endl
      << "boostStrength               = " << getBoostStrength() << std::endl
      << "spVerbosity                 = " << getSpVerbosity() << std::endl
      << "wrapAround                  = " << getWrapAround() << std::endl
      << "version                     = " << version() << std::endl;
}

void SpatialPooler::printState(const vector<UInt> &state, std::ostream& out) const {
  out << "[  ";
  for (UInt i = 0; i != state.size(); ++i) {
    if (i > 0 && i % 10 == 0) {
      out << "\n   ";
    }
    out << state[i] << " ";
  }
  out << "]\n";
}

void SpatialPooler::printState(const vector<Real> &state, std::ostream& out) const {
  out << "[  ";
  for (UInt i = 0; i != state.size(); ++i) {
    if (i > 0 && i % 10 == 0) {
      out << "\n   ";
    }
    out << state[i];
  }
  out << "]\n";
}


/** equals implementation based on text serialization */
bool SpatialPooler::operator==(const SpatialPooler& o) const{
  // Store the simple variables first.
  if (numInputs_ != o.numInputs_) return false;
  if (numColumns_ != o.numColumns_) return false;
  if (potentialRadius_ != o.potentialRadius_) return false;
  if (potentialPct_ != o.potentialPct_) return false;
  if (initConnectedPct_ != o.initConnectedPct_) return false;
  if (globalInhibition_ != o.globalInhibition_) return false;
  if (numActiveColumnsPerInhArea_ != o.numActiveColumnsPerInhArea_) return false;
  if (localAreaDensity_ != o.localAreaDensity_) return false;
  if (stimulusThreshold_ != o.stimulusThreshold_) return false;
  if (inhibitionRadius_ != o.inhibitionRadius_) return false;
  if (dutyCyclePeriod_ != o.dutyCyclePeriod_) return false;
  if (boostStrength_ != o.boostStrength_) return false;
  if (iterationNum_ != o.iterationNum_) return false;
  if (iterationLearnNum_ != o.iterationLearnNum_) return false;
  if (spVerbosity_ != o.spVerbosity_) return false;
  if (updatePeriod_ != o.updatePeriod_) return false;
  if (synPermInactiveDec_ != o.synPermInactiveDec_) return false;
  if (synPermActiveInc_ != o.synPermActiveInc_) return false;
  if (synPermBelowStimulusInc_ != o.synPermBelowStimulusInc_) return false;
  if (synPermConnected_ != o.synPermConnected_) return false;
  if (minPctOverlapDutyCycles_ != o.minPctOverlapDutyCycles_) return false;
  if (wrapAround_ != o.wrapAround_) return false;

  // compare vectors.
  if (inputDimensions_      != o.inputDimensions_) return false;
  if (columnDimensions_     != o.columnDimensions_) return false;
  if (boostFactors_         != o.boostFactors_) return false;
  if (overlapDutyCycles_    != o.overlapDutyCycles_) return false;
  if (activeDutyCycles_     != o.activeDutyCycles_) return false;
  if (minOverlapDutyCycles_ != o.minOverlapDutyCycles_) return false;

  // compare connections
  if (connections_ != o.connections_) return false;

  //Random
  if (rng_ != o.rng_) return false;
  return true;

}
<|MERGE_RESOLUTION|>--- conflicted
+++ resolved
@@ -619,23 +619,10 @@
 
 void SpatialPooler::updateMinDutyCyclesLocal_() {
   for (UInt i = 0; i < numColumns_; i++) {
-<<<<<<< HEAD
     Real maxOverlapDuty = overlapDutyCycles_[i]; //start with the center, which is column 'i'
     const auto& hood = neighborMap_[i];
     //for(const auto column : Neighborhood(i, inhibitionRadius_, columnDimensions_, wrapAround_, /*skip center=*/false)) {
     for(const auto column : hood) {
-=======
-    Real maxActiveDuty = 0.0f;
-    Real maxOverlapDuty = 0.0f;
-    if (wrapAround_) {
-     for(auto column : WrappingNeighborhood(i, inhibitionRadius_, columnDimensions_)) {
-      maxActiveDuty = max(maxActiveDuty, activeDutyCycles_[column]);
-      maxOverlapDuty = max(maxOverlapDuty, overlapDutyCycles_[column]);
-     }
-    } else {
-      for (auto column : Neighborhood(i, inhibitionRadius_, columnDimensions_)) {
-      maxActiveDuty = max(maxActiveDuty, activeDutyCycles_[column]);
->>>>>>> 0c275834
       maxOverlapDuty = max(maxOverlapDuty, overlapDutyCycles_[column]);
     }
     minOverlapDutyCycles_[i] = maxOverlapDuty * minPctOverlapDutyCycles_;
@@ -790,12 +777,7 @@
 
 
 void SpatialPooler::updateBoostFactorsLocal_() {
-<<<<<<< HEAD
-  for (size_t i = 0; i < numColumns_; ++i) {
-=======
   for (UInt i = 0; i < numColumns_; ++i) {
-    UInt numNeighbors = 0u;
->>>>>>> 0c275834
     Real localActivityDensity = 0.0f;
     
     const auto& hood = neighborMap_[i]; //hood is vector<> of cached neighborhood values
@@ -921,13 +903,8 @@
   // selected are treated as "bigger".
   vector<bool> alreadyUsedColumn(numColumns_, false); // in tie we prefer already used columns
 
-<<<<<<< HEAD
-  for (size_t column = 0; column < numColumns_; column++) {
+  for (UInt column = 0; column < numColumns_; column++) {
     if (overlaps[column] < stimulusThreshold_) { //TODO make connections.computeActivity() already drop sub-threshold columns
-=======
-  for (UInt column = 0; column < numColumns_; column++) {
-    if (overlaps[column] < stimulusThreshold_) {
->>>>>>> 0c275834
       continue;
     }
 
