--- conflicted
+++ resolved
@@ -105,11 +105,7 @@
   }
 
   //proceed to create a new segment
-<<<<<<< HEAD
-  NTA_CHECK(segments_.size() < std::numeric_limits<Segment>::max()) << "Add segment failed: Range of Segment (data-type) insufficient size."
-=======
   NTA_CHECK(segments_.size() < std::numeric_limits<Segment>::max()) << "Add segment failed: Range of Segment (data-type) insufficinet size."
->>>>>>> 47a13e21
 	    << (size_t)segments_.size() << " < " << (size_t)std::numeric_limits<Segment>::max();
   const Segment segment = static_cast<Segment>(segments_.size());
   const SegmentData& segmentData = SegmentData(cell, iteration_, nextSegmentOrdinal_++);
@@ -150,17 +146,10 @@
 
 
   // Get an index into the synapses_ list, for the new synapse to reside at.
-<<<<<<< HEAD
-  NTA_CHECK(synapses_.size() < std::numeric_limits<Synapse>::max()) << "Add synapse failed: Range of Synapse (data-type) insufficient size."
-	    << synapses_.size() << " < " << (size_t)std::numeric_limits<Synapse>::max();
-  const Synapse synapse = static_cast<Synapse>(synapses_.size());
-  synapses_.push_back(SynapseData());
-=======
   NTA_ASSERT(synapses_.size() < std::numeric_limits<Synapse>::max()) << "Add synapse failed: Range of Synapse (data-type) insufficient size."
 	    << synapses_.size() << " < " << (size_t)std::numeric_limits<Synapse>::max();
   const Synapse synapse = static_cast<Synapse>(synapses_.size()); //TODO work on cache locality. Have all Synapse, SynapseData on Segment in continuous mem block ?
   synapses_.emplace_back(SynapseData());
->>>>>>> 47a13e21
 
   // Fill in the new synapse's data
   SynapseData &synapseData    = synapses_[synapse];
@@ -726,11 +715,8 @@
          << "%) Saturated (" <<   (Real) synapsesSaturated / self.numSynapses() << "%)" << std::endl;
   stream << "    Synapses pruned (" << (Real) self.prunedSyns_ / self.numSynapses() 
 	 << "%) Segments pruned (" << (Real) self.prunedSegs_ / self.numSegments() << "%)" << std::endl;
-<<<<<<< HEAD
   stream << "    Buffer for destroyed synapses: " << self.destroyedSynapses_
 	 << "    Buffer for destroyed segments: " << self.destroyedSegments_ << std::endl;
-=======
->>>>>>> 47a13e21
 
   return stream;
 }
