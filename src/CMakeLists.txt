--- conflicted
+++ resolved
@@ -244,15 +244,10 @@
 )
 
 set(examples_files
-<<<<<<< HEAD
-  examples/HotgymMain.cpp
-  examples/HelloSPTP.cpp
-  examples/mnist/MNIST_SP.cpp
-=======
     examples/hotgym/Hotgym.cpp
     examples/hotgym/HelloSPTP.cpp
     examples/hotgym/HelloSPTP.hpp
->>>>>>> 686e801d
+    examples/mnist/MNIST_SP.cpp
 )
 
 #set up file tabs in Visual Studio
@@ -266,10 +261,7 @@
 source_group("types" FILES ${types_files})
 source_group("utils" FILES ${utils_files})
 source_group("examples" FILES ${examples_files})
-<<<<<<< HEAD
-=======
-
->>>>>>> 686e801d
+
 
 #--------------------------------------------------------
 # Create an OBJECT library (compiles sources only once)
@@ -381,14 +373,12 @@
 source_group("examples" FILES 
     examples/hotgym/Hotgym.cpp 
     examples/hotgym/HelloSPTP.hpp
+    examples/hotgym/HelloSPTP.cpp
+    examples/mnist/MNIST_SP.cpp
     )
 
 set(src_executable_hotgym benchmark_hotgym)
-<<<<<<< HEAD
-add_executable(${src_executable_hotgym} examples/HotgymMain.cpp)
-=======
 add_executable(${src_executable_hotgym} examples/hotgym/Hotgym.cpp examples/hotgym/HelloSPTP.hpp)
->>>>>>> 686e801d
 if(MSVC)
   # for Windows, link with the static library
   target_link_libraries(${src_executable_hotgym} 
