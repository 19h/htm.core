--- conflicted
+++ resolved
@@ -495,18 +495,12 @@
   endif()
   set(NTA_LINKFLAGS_ARCHIVES "-Wl,-whole-archive")
 elseif(${NTA_COMPILER_FAMILY} STREQUAL "CLANG")
-<<<<<<< HEAD
   set(NTA_CXXFLAGS_BASE "${NTA_CXXFLAGS_BASE} -fvisibility=hidden -Wall -Wreturn-type -Wunused -Wno-unused-parameter")
 elseif(${NTA_COMPILER_FAMILY} EQUAL "MSVC")
   # TODO: add VC-specific compiler options
   # define NOMINMAX to avoid MSVC to define min() and max() as macros,
   # see http://support.microsoft.com/kb/143208 , http://msdn.microsoft.com/en-us/library/hhzbb5c8.aspx
   set(NTA_CXXFLAGS_BASE "${NTA_CXXFLAGS_BASE} /DNOMINMAX")
-=======
-  set(NTA_CXXFLAGS_BASE "${NTA_CXXFLAGS_BASE} -fvisibility=hidden -Wall -Wreturn-type -Wunused")
-elseif(${NTA_COMPILER_FAMILY} STREQUAL "MSVC")
-# TODO: add VC-specific compiler options
->>>>>>> 07956071
 else()
 # TODO: What compilers is it for? Should it be more explicit?
   set(NTA_LINKFLAGS_ARCHIVES "-Wl,-force_load")
