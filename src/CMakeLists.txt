# -----------------------------------------------------------------------------
# Numenta Platform for Intelligent Computing (NuPIC)
# Copyright (C) 2013-2015, Numenta, Inc.  Unless you have purchased from
# Numenta, Inc. a separate commercial license for this software code, the
# following terms and conditions apply:
#
# This program is free software: you can redistribute it and/or modify
# it under the terms of the GNU Affero Public License version 3 as
# published by the Free Software Foundation.
#
# This program is distributed in the hope that it will be useful,
# but WITHOUT ANY WARRANTY; without even the implied warranty of
# MERCHANTABILITY or FITNESS FOR A PARTICULAR PURPOSE.
# See the GNU Affero Public License for more details.
#
# You should have received a copy of the GNU Affero Public License
# along with this program.  If not, see http://www.gnu.org/licenses.
#
# http://numenta.org/licenses/
# -----------------------------------------------------------------------------

cmake_minimum_required(VERSION 3.3)
project(nupic_core CXX)

set_property(GLOBAL PROPERTY USE_FOLDERS ON)
set(CMAKE_VERBOSE_MAKEFILE OFF) # toggle for cmake debug


if( POLICY CMP0046 )
  cmake_policy(VERSION 3.3)
  # The new policy for add_dependencies is to now error if a dependency target
  # is not found. The old policy didn't care and continued through configuration
  cmake_policy(SET CMP0046 OLD)
endif()

if( POLICY CMP0054 )
  # The OLD behavior for this policy is to dereference variables and interpret
  # keywords even if they are quoted or bracketed. The NEW behavior is to not
  # dereference variables or interpret keywords that have been quoted or bracketed.
  cmake_policy(SET CMP0054 OLD)
endif()


#
# NuPIC CMake options
#
option(NUPIC_IWYU "Enable include-what-you-use
  (http://include-what-you-use.org/). This requires the iwyu binary to be
  discoverable by CMake's find_program, with a minimum CMake version of 3.3.")
if(${NUPIC_IWYU})
  find_program(iwyu_path NAMES include-what-you-use iwyu)
  if(NOT iwyu_path)
    message(FATAL_ERROR "Could not find the program include-what-you-use")
  endif()
endif()

option(NUPIC_TOGGLE_INSTALL "Toggle whether to install headers, libraries, and executables to the install location for C++ clients" OFF)

#
# Set up compile flags for internal sources and for swig-generated sources
#

set(src_compile_flags "${INTERNAL_CXX_FLAGS_OPTIMIZED}")
set(src_swig_generated_file_compile_flags "${EXTERNAL_CXX_FLAGS_OPTIMIZED}")

if(MINGW)
  # This is for GCC 4.8.x
  # http://stackoverflow.com/questions/10660524/error-building-boost-1-49-0-with-gcc-4-7-0
  set(src_compile_flags "${src_compile_flags} -include cmath")
  set(src_swig_generated_file_compile_flags
      "${src_swig_generated_file_compile_flags} -include cmath")
endif()


#
# Compiler definitions specific to nupic.core code
#

string(TOUPPER ${PLATFORM} platform_uppercase)

set(src_compiler_definitions
    ${COMMON_COMPILER_DEFINITIONS}
    -DNTA_OS_${platform_uppercase}
    -DNTA_ARCH_${BITNESS}
    -DHAVE_CONFIG_H
    -DNTA_INTERNAL
    -DBOOST_MATH_NO_LONG_DOUBLE_MATH_FUNCTIONS
    -DBOOST_NO_WREGEX
    )

if(NOT "${CMAKE_BUILD_TYPE}" STREQUAL "Release")
  set(src_compiler_definitions
      ${src_compiler_definitions}
      -DNTA_ASSERTIONS_ON)
endif()

if(${CMAKE_CXX_COMPILER_ID} STREQUAL "GNU")
  set(src_compiler_definitions
      ${src_compiler_definitions}
      -DNTA_COMPILER_GNU)
elseif(${CMAKE_CXX_COMPILER_ID} MATCHES "Clang")
  set(src_compiler_definitions
      ${src_compiler_definitions}
      -DNTA_COMPILER_CLANG)
elseif(${CMAKE_CXX_COMPILER_ID} STREQUAL "MSVC")
  set(src_compiler_definitions
      ${src_compiler_definitions}
      -DNTA_COMPILER_MSVC)
elseif(${CMAKE_CXX_COMPILER_ID} STREQUAL "MinGW")
  set(src_compiler_definitions
      ${src_compiler_definitions}
      -DNTA_COMPILER_GNU
      -D_hypot=hypot)
endif()


add_definitions(${src_compiler_definitions})


#
# Find Python Interp, min. v2.7
# And NumPy core directory
#
find_package(PythonInterp 2.7 REQUIRED)
message(STATUS "CMAKE Found python interpreter ${PYTHON_EXECUTABLE} version=${PYTHON_VERSION_STRING}")
execute_process(COMMAND "${PYTHON_EXECUTABLE}" "-c"
                        "import numpy; import os; import sys; sys.stdout.write(os.path.dirname(numpy.get_include()))"
                         OUTPUT_VARIABLE src_numpy_core)

# Quick way to fixup directory paths to NumPy
get_filename_component(src_numpy_core ${src_numpy_core}/include/.. ABSOLUTE)

message(STATUS "src_numpy_core   = ${src_numpy_core}")


#
# Setup include paths
#
if("${PROJECT_BUILD_ARTIFACTS_DIR}" STREQUAL "")
  set(PROJECT_BUILD_ARTIFACTS_DIR "${PROJECT_BINARY_DIR}/artifacts")
endif()

include_directories(SYSTEM
                    ${src_numpy_core}/include
                    ${PROJECT_BINARY_DIR})

include_directories(${PROJECT_SOURCE_DIR})

#
# Let CMake know where all of the external files are.
#
set(CMAKE_PREFIX_PATH ${CMAKE_PREFIX_PATH}
                      ${REPOSITORY_DIR}/external/common/
                      ${REPOSITORY_DIR}/external/${PLATFORM}${BITNESS}${PLATFORM_SUFFIX}/
                      ${src_numpy_core}/)

message(STATUS "CMAKE_PREFIX_PATH   = ${CMAKE_PREFIX_PATH}")

#
# Extract current git sha and record in nupic/Version.hpp
#
execute_process(COMMAND git rev-parse HEAD
                OUTPUT_VARIABLE NUPIC_CORE_VERSION
                OUTPUT_STRIP_TRAILING_WHITESPACE)
configure_file(
  "${PROJECT_SOURCE_DIR}/nupic/Version.hpp.in"
  "${PROJECT_BINARY_DIR}/Version.hpp")

#
# Setup gtest
#
set(src_lib_static_gtest gtest)
add_library(${src_lib_static_gtest}
            STATIC
            ${REPOSITORY_DIR}/external/common/src/gtest/gtest-all.cpp)
set_target_properties(${src_lib_static_gtest}
                      PROPERTIES COMPILE_FLAGS "${src_compile_flags}"
                      LINK_FLAGS "${INTERNAL_LINKER_FLAGS_OPTIMIZED}")

#
# Locate Python artifacts
#
find_package(PythonLibs REQUIRED)
include_directories(SYSTEM ${PYTHON_INCLUDE_DIRS})

message(STATUS "PYTHON_EXECUTABLE   = ${PYTHON_EXECUTABLE}")
message(STATUS "PYTHON_INCLUDE_DIRS = ${PYTHON_INCLUDE_DIRS}")
message(STATUS "PYTHON_LIBRARIES    = ${PYTHON_LIBRARIES}")


#
# Python support
#
set(src_py_support_files
    nupic/py_support/NumpyArrayObject.cpp
    nupic/py_support/NumpyVector.cpp
    nupic/py_support/PyArray.cpp
    nupic/py_support/PyHelpers.cpp
    nupic/py_support/PythonStream.cpp
    nupic/bindings/PySparseTensor.cpp
)


if(${NEEDS_BOOST})
  message(STATUS "Hints for find_package()")
  message(STATUS "  BOOST_ROOT  = ${BOOST_ROOT}")
  if(MSVC OR MINGW)
    # For windows, library name has lots of fields that must be matched.
    # info about "--layout versioned" https://stackoverflow.com/questions/32991736/boost-lib-naming-are-missing/52208574#52208574
    # filenames created by boost: https://www.boost.org/doc/libs/1_68_0/more/getting_started/unix-variants.html#library-naming
    set(Boost_USE_STATIC_RUNTIME     OFF) 
    set(Boost_USE_STATIC_LIBS        ON)  # only find static libs
    set(Boost_USE_MULTITHREADED      ON)
  endif()
  set(Boost_DEBUG ON)
  set(Boost_DETAILED_FAILURE_MSG ON)
  
  find_package(Boost 1.56.0 REQUIRED COMPONENTS system filesystem)
  if(${Boost_FOUND})
	include_directories(${Boost_INCLUDE_DIRS})
	message(STATUS "  Boost_INCLUDE_DIRS        = ${Boost_INCLUDE_DIRS}")
	message(STATUS "  Boost_LIBRARIES           = ${Boost_LIBRARIES}")
  else()
  	message(FATAL_ERROR "Boost not found.")
  endif()
endif()
message(STATUS "SWIG_EXECUTABLE           = ${SWIG_EXECUTABLE}")
message(STATUS "SWIG_DIR                  = ${SWIG_DIR}")

#
# Common system libraries for shared libraries and executables
#
set(src_common_os_libs ${extra_lib_for_filesystem})

if("${PLATFORM}" STREQUAL "linux")
  list(APPEND src_common_os_libs pthread dl)
elseif("${PLATFORM}" STREQUAL "darwin")
  list(APPEND src_common_os_libs c++abi)
elseif(MSYS OR MINGW)
  list(APPEND src_common_os_libs psapi ws2_32 wsock32 rpcrt4)
elseif("${PLATFORM}" STREQUAL "windows")
  list(APPEND src_common_os_libs oldnames.lib psapi.lib ws2_32.lib)
endif()

message(STATUS "src_common_os_libs        = ${src_common_os_libs}")


#
# Setup nupic_core_solo static library, consisting of our own sources;
#
# this is an intermediate archive that will be merged with external static
# libraries in a subsequent step to produce the nupic_core "combined" static
# library.
#
set(src_lib_static_nupiccore_solo nupic_core_solo)

set(src_nupiccore_srcs
    nupic/algorithms/Anomaly.cpp
    nupic/algorithms/BitHistory.cpp
    nupic/algorithms/Cell.cpp
    nupic/algorithms/Cells4.cpp
    nupic/algorithms/ClassifierResult.cpp
    nupic/algorithms/CondProbTable.cpp
    nupic/algorithms/Connections.cpp
    nupic/algorithms/InSynapse.cpp
    nupic/algorithms/OutSynapse.cpp
    nupic/algorithms/Segment.cpp
    nupic/algorithms/SegmentUpdate.cpp
    nupic/algorithms/SDRClassifier.cpp
    nupic/algorithms/SpatialPooler.cpp
    nupic/algorithms/TemporalMemory.cpp
    nupic/encoders/ScalarEncoder.cpp
    nupic/encoders/ScalarSensor.cpp
    nupic/engine/Collections.cpp
    nupic/engine/Input.cpp
    nupic/engine/Link.cpp
    nupic/engine/LinkPolicyFactory.cpp
    nupic/engine/Network.cpp
    nupic/engine/NuPIC.cpp
    nupic/engine/Output.cpp
    nupic/engine/Region.cpp
    nupic/engine/RegionImpl.cpp
    nupic/engine/RegionImplFactory.cpp
    nupic/engine/RegionIo.cpp
    nupic/engine/RegionParameters.cpp
    nupic/engine/Spec.cpp
    nupic/engine/TestFanIn2LinkPolicy.cpp
    nupic/engine/TestNode.cpp
    nupic/engine/UniformLinkPolicy.cpp
    nupic/engine/YAMLUtils.cpp
    nupic/math/SparseMatrixAlgorithms.cpp
    nupic/math/SparseMatrixConnections.cpp
    nupic/math/StlIo.cpp
    nupic/math/Topology.cpp
    nupic/ntypes/ArrayBase.cpp
    nupic/ntypes/Buffer.cpp
    nupic/ntypes/Collection.cpp
    nupic/ntypes/Dimensions.cpp
    nupic/ntypes/MemParser.cpp
    nupic/ntypes/Scalar.cpp
    nupic/ntypes/Value.cpp
    nupic/os/Directory.cpp
    nupic/os/DynamicLibrary.cpp
    nupic/os/Env.cpp
    nupic/os/FStream.cpp
    nupic/os/OS.cpp
    nupic/os/OSUnix.cpp
    nupic/os/OSWin.cpp
    nupic/os/Path.cpp
    nupic/os/Regex.cpp
    nupic/os/Timer.cpp
    nupic/regions/PyRegion.cpp
    nupic/regions/VectorFile.cpp
    nupic/regions/VectorFileEffector.cpp
    nupic/regions/VectorFileSensor.cpp
    nupic/types/BasicType.cpp
    nupic/types/Fraction.cpp
    nupic/utils/LoggingException.cpp
    nupic/utils/LogItem.cpp
    nupic/utils/MovingAverage.cpp
    nupic/utils/Random.cpp
    nupic/utils/StringUtils.cpp
    nupic/utils/SlidingWindow.hpp
    nupic/utils/TRandom.cpp
    nupic/utils/Watcher.cpp)

set(src_lib_static_nupiccore_srcs
    ${src_py_support_files}
    ${src_nupiccore_srcs})

set(src_lib_static_nupiccore_compile_flags
    "${src_compile_flags} -I${src_numpy_core}/include")

message(STATUS "src_compile_flags = ${src_compile_flags}")
message(STATUS "src_lib_static_nupiccore_compile_flags = ${src_lib_static_nupiccore_compile_flags}")

add_library(${src_lib_static_nupiccore_solo} STATIC
            ${src_lib_static_nupiccore_srcs})
# nupic_core_solo sources depend on headers installed by these external projects
add_dependencies(${src_lib_static_nupiccore_solo}
                 ${YAML_CPP_STATIC_LIB_TARGET}
		 )
set_target_properties(${src_lib_static_nupiccore_solo} PROPERTIES COMPILE_FLAGS
                      ${src_lib_static_nupiccore_compile_flags})
if(${NUPIC_IWYU})
  # TODO: Create a target that doesn't include the generated capnp schema files
  # since we don't want to run iwyu on them and iwyu can only be applied to
  # CMake targets (not source files directly).
  set_target_properties(${src_lib_static_nupiccore_solo}
    PROPERTIES CXX_INCLUDE_WHAT_YOU_USE ${iwyu_path})
endif()


#
# Create the nupic_core "combined" static library by merging nupic_core_solo
# with our external static libraries
#

include(src/NupicLibraryUtils) # for MERGE_STATIC_LIBRARIES

set(src_lib_static_nupiccore_combined nupic_core)

set(src_external_static_libs
    
    ${YAML_CPP_STATIC_LIB_TARGET}
   )

set(src_combined_nupiccore_source_archives
    ${src_lib_static_nupiccore_solo}
    ${src_external_static_libs})

# Create a top-level library target for the combined static lib
merge_static_libraries(${src_lib_static_nupiccore_combined}
                       "${src_combined_nupiccore_source_archives}")


#
# Build tests of the nupic_core "combined" static library
#

# Common libs for test executables
set(src_common_test_exe_libs
    ${src_lib_static_nupiccore_combined}
    ${PYTHON_LIBRARIES}
    ${Boost_LIBRARIES}
    ${src_common_os_libs})

message(STATUS "src_common_test_exe_libs = ${src_common_test_exe_libs}")


## Example custom executable 
#
## Setup test_py_region
#
#set(src_executable_pyregiontest py_region_test)
#add_executable(${src_executable_pyregiontest} test/integration/PyRegionTest.cpp)
#target_link_libraries(${src_executable_pyregiontest} ${src_common_test_exe_libs})
#set_target_properties(${src_executable_pyregiontest}
#                      PROPERTIES COMPILE_FLAGS ${src_compile_flags})
#set_target_properties(${src_executable_pyregiontest}
#                      PROPERTIES LINK_FLAGS "${INTERNAL_LINKER_FLAGS_OPTIMIZED}")
#add_custom_target(tests_py_region
#                  COMMAND ${src_executable_pyregiontest}
#                  DEPENDS ${src_executable_pyregiontest}
#                  COMMENT "Executing test ${src_executable_pyregiontest}"
#                  VERBATIM)

#
# Setup gtests
#
set(src_executable_gtests unit_tests)
add_executable(${src_executable_gtests}
               test/unit/algorithms/AnomalyTest.cpp
               test/unit/algorithms/Cells4Test.cpp
               test/unit/algorithms/CondProbTableTest.cpp
               test/unit/algorithms/ConnectionsTest.cpp
	       test/unit/algorithms/ConnectionsPerformanceTest.cpp
	       test/unit/algorithms/HelloSPTPTest.cpp
               test/unit/algorithms/NearestNeighborUnitTest.cpp
               test/unit/algorithms/SDRClassifierTest.cpp
               test/unit/algorithms/SegmentTest.cpp
	       test/unit/algorithms/Serialization.cpp
               test/unit/algorithms/SpatialPoolerTest.cpp
               test/unit/algorithms/TemporalMemoryTest.cpp
               test/unit/encoders/ScalarEncoderTest.cpp
	       test/unit/engine/CppRegionTest.cpp
               test/unit/engine/InputTest.cpp
	       test/unit/engine/HelloRegionTest.cpp
               test/unit/engine/LinkTest.cpp
               test/unit/engine/NetworkTest.cpp
	       test/unit/engine/PyRegionTest.cpp
               test/unit/engine/UniformLinkPolicyTest.cpp
               test/unit/engine/YAMLUtilsTest.cpp
               test/unit/math/DenseTensorUnitTest.cpp
               test/unit/math/DomainUnitTest.cpp
               test/unit/math/IndexUnitTest.cpp
               test/unit/math/MathsTest.cpp
               test/unit/math/SegmentMatrixAdapterTest.cpp
               test/unit/math/SparseBinaryMatrixTest.cpp
               test/unit/math/SparseMatrix01UnitTest.cpp
               test/unit/math/SparseMatrixTest.cpp
               test/unit/math/SparseMatrixUnitTest.cpp
               test/unit/math/SparseTensorUnitTest.cpp
               test/unit/math/TopologyTest.cpp
               test/unit/ntypes/ArrayTest.cpp
               test/unit/ntypes/BufferTest.cpp
               test/unit/ntypes/CollectionTest.cpp
               test/unit/ntypes/DimensionsTest.cpp
               test/unit/ntypes/MemParserTest.cpp
               test/unit/ntypes/MemStreamTest.cpp
               test/unit/ntypes/NodeSetTest.cpp
               test/unit/ntypes/ScalarTest.cpp
               test/unit/ntypes/ValueTest.cpp
               test/unit/os/DirectoryTest.cpp
               test/unit/os/EnvTest.cpp
               test/unit/os/OSTest.cpp
               test/unit/os/PathTest.cpp
               test/unit/os/RegexTest.cpp
               test/unit/os/TimerTest.cpp
               test/unit/py_support/PyHelpersTest.cpp
               test/unit/types/BasicTypeTest.cpp
               test/unit/types/ExceptionTest.cpp
               test/unit/types/FractionTest.cpp
               test/unit/UnitTestMain.cpp
               test/unit/utils/GroupByTest.cpp
               test/unit/utils/MovingAverageTest.cpp
               test/unit/utils/RandomTest.cpp
<<<<<<< HEAD
               test/unit/utils/SlidingWindowTest.cpp
               test/unit/utils/WatcherTest.cpp)
=======
               test/unit/utils/WatcherTest.cpp
               test/unit/utils/VectorHelpersTest.cpp)
>>>>>>> 6c41a835
target_link_libraries(${src_executable_gtests}
                      ${src_lib_static_gtest}
                      ${src_common_test_exe_libs})
set_target_properties(${src_executable_gtests}
                      PROPERTIES COMPILE_FLAGS ${src_compile_flags}
                                 LINK_FLAGS "${INTERNAL_LINKER_FLAGS_OPTIMIZED}")
add_custom_target(tests_unit
                  COMMAND ${src_executable_gtests}
                  DEPENDS ${src_executable_gtests}
                  COMMENT "Executing test ${src_executable_gtests}"
                  VERBATIM)

#
# tests_all just calls other targets
#
# TODO This doesn't seem to have any effect; it's probably because the DEPENDS
# of add_custom_target must be files, not other high-level targets. If really
# need to run these tests during build, then either the individual
# add_custom_target of the individual test runners should be declared with the
# ALL option, or tests_all target whould be declared without DEPENDS, and
# add_dependencies should be used to set it's dependencies on the custom targets
# of the inidividual test runners.
add_custom_target(tests_all
                  DEPENDS tests_unit
                  COMMENT "Running all tests"
                  VERBATIM)


#
# Use SWIG to generate Python extensions.
#
if (NUPIC_BUILD_PYEXT_MODULES)
  include(UseSWIG)

  # Set the output location for the language modules that are created.
  set(CMAKE_SWIG_OUTDIR ${PROJECT_BINARY_DIR})

  # Make sure the directory exists for the generated C++ files.
  file(MAKE_DIRECTORY ${PROJECT_BINARY_DIR}/nupic/bindings)

  # TODO ZZZ set COMPILE_FLAGS on swig targets

  # SWIG options from:
  # https://github.com/swig/swig/blob/master/Source/Modules/python.cxx#L111
  set(src_swig_flags
      -c++
      -features
      autodoc=0,directors=0
      -noproxyimport
      -keyword
      -modern
      -modernargs
      -noproxydel
      -fvirtual
      -fastunpack
      -nofastproxy
      -fastquery
      -outputtuple
      -castmode
      -nosafecstrings
      -w402
      -w503
      -w511
      -w302
      -w362
      -w312
      -w389
      -DSWIG_PYTHON_LEGACY_BOOL
      -I${SWIG_DIR}/python
      -I${SWIG_DIR}
      ${src_compiler_definitions}
  )

  file(GLOB_RECURSE swig_header_deps *.i *.hpp *.h)

  message(STATUS "src_swig_flags = ${src_swig_flags}")

  # Tell swig which command-line options to use, allowing user to override
  set(CMAKE_SWIG_FLAGS ${src_swig_flags} ${CMAKE_SWIG_FLAGS})

  # Set up linker flags for python extension shared libraries
  set(_SRC_SWIG_EXTENSION_LINK_FLAGS "${PYEXT_LINKER_FLAGS_OPTIMIZED}")

  # NOTE Non-Windows Python extensions shouldn't be linking against libpython;
  # symbols should be available automatically when python loads the extension.
  #
  set(_SRC_SWIG_LINK_LIBRARIES
      ${src_lib_static_nupiccore_combined}
      ${src_common_os_libs})

  # Common dependencies for our python extensions for use with
  # SWIG_MODULE_name_EXTRA_DEPS
  # Make sure we don't execute the swig executable before it is built
  set(_SRC_SWIG_EXTRA_DEPS Swig)

  # NOTE Windows DLLs are shared executables with their own main; they require
  # all symbols to resolve at link time, so we have to add libpython for this
  # platform
  #
  if("${PLATFORM}" STREQUAL "windows")
    list(APPEND _SRC_SWIG_LINK_LIBRARIES
         ${PYTHON_LIBRARIES})
  endif()

  message(STATUS "_SRC_SWIG_EXTRA_DEPS     = ${_SRC_SWIG_EXTRA_DEPS}")
  message(STATUS "_SRC_SWIG_LINK_LIBRARIES = ${_SRC_SWIG_LINK_LIBRARIES}")
  message(STATUS "_SRC_SWIG_EXTENSION_LINK_FLAGS= ${_SRC_SWIG_EXTENSION_LINK_FLAGS}")
  message(STATUS "CMAKE_SWIG_FLAGS        = ${CMAKE_SWIG_FLAGS}")


  function(PREPEND_BOILERPLATE_TO_PYTHON_PROXY_MODULE
           MODULE_NAME)
    # Add a custom command to the Swig target to prepend boilerplate to the
    # swig-generated python proxy module
    # ${CMAKE_SWIG_OUTDIR}/${MODULE_NAME}.py.
    #
    # :param MODULE_NAME: the custom command will be added to the target
    #   corresponding to this Swig module name.
    set(preamble_filepath "${CMAKE_SOURCE_DIR}/src/nupic/bindings/swig_proxy_preamble.py")
    set(module_filepath "${CMAKE_SWIG_OUTDIR}/${MODULE_NAME}.py")

    add_custom_command(
      TARGET ${SWIG_MODULE_${MODULE_NAME}_REAL_NAME}
      POST_BUILD
      COMMAND
        ${CMAKE_COMMAND}
            -DSRC_FILE_1=${preamble_filepath}
            -DSRC_FILE_2=${module_filepath}
            -DTARGET_FILE=${module_filepath}
            -P ${CMAKE_SOURCE_DIR}/src/ConcatTwoFiles.cmake
      COMMENT "Prepending ${preamble_filepath} to swig-generated module ${module_filepath}"
    )
  endfunction(PREPEND_BOILERPLATE_TO_PYTHON_PROXY_MODULE)


  function(BUILD_EXTENSION MODULE_NAME)
    # Create a nupic.bindings swig extension target with the given Swig module
    # name. Also, if PY_EXTENSIONS_DIR is specified, request
    # installation of the extension library and python proxy module.
    #
    # The real target name is ${SWIG_MODULE_${MODULE_NAME}_REAL_NAME}.

    set(source_interface_file nupic/bindings/${MODULE_NAME}.i)

    set_source_files_properties(${source_interface_file} PROPERTIES
                                CPLUSPLUS ON
                                SWIG_MODULE_NAME ${MODULE_NAME})

    # Regenerate SWIG bindings if any headers change. (used by SWIG_ADD_LIBRARY)
    set(SWIG_MODULE_${MODULE_NAME}_EXTRA_DEPS ${swig_header_deps})

    #
    # Create custom command for generating files from SWIG
    #

    # Note: swig_add_module outputs ${swig_generated_file_fullname}
    SWIG_ADD_LIBRARY(${MODULE_NAME} LANGUAGE python SOURCES ${source_interface_file})

    set_source_files_properties(
      ${swig_generated_file_fullname} PROPERTIES
      GENERATED TRUE
      COMPILE_FLAGS ${src_swig_generated_file_compile_flags})

    swig_link_libraries(${MODULE_NAME} ${Boost_LIBRARIES} ${_SRC_SWIG_LINK_LIBRARIES})

    prepend_boilerplate_to_python_proxy_module(${MODULE_NAME})

    set(real_target "${SWIG_MODULE_${MODULE_NAME}_REAL_NAME}")

    set(extra_deps ${_SRC_SWIG_EXTRA_DEPS})
    set(link_flags ${_SRC_SWIG_EXTENSION_LINK_FLAGS})

    # Create an export map and update extra dependencies and link flags. This
    # export map prevents runtime-link preemption of statically-linked
    # libraries, such as -static-libstdc++, and limits the shared object's
    # symbol visibility to only the python extension's init function. NOTE Not
    # sure what, if anything, to do for MSVC at this time.
    set(extension_init_func "init${real_target}")

    if("${PLATFORM}" STREQUAL "darwin")
      set(link_flags
          "${link_flags} -Wl,-exported_symbol,_${extension_init_func}")

    elseif("${PLATFORM}" STREQUAL "linux" OR MINGW)
      set(export_map_file
          "${CMAKE_CURRENT_BINARY_DIR}/${real_target}_generated.expmap")

      #list(APPEND extra_deps "${export_map_file}")
      set(link_flags "${link_flags} -Wl,--version-script=${export_map_file}")

      set(export_map_contents "{global: ${extension_init_func}; local: *;};")

      message(STATUS "Writing export map file ${export_map_file} "
              "(${export_map_contents}).")

      file(WRITE ${export_map_file} "${export_map_contents}")
    endif()


    add_dependencies(${real_target} ${extra_deps})
    set_target_properties(${real_target} PROPERTIES
                          LINK_FLAGS "${link_flags}")

    # If a path is specified, copy extensions files to proper location.
    if (PY_EXTENSIONS_DIR)
      install(TARGETS
              ${real_target}
              LIBRARY DESTINATION ${PY_EXTENSIONS_DIR})
      install(FILES
              ${PROJECT_BINARY_DIR}/${MODULE_NAME}.py
              DESTINATION ${PY_EXTENSIONS_DIR})
    endif(PY_EXTENSIONS_DIR)

    message(
      STATUS
      "Created Swig target ${real_target} for swig module ${MODULE_NAME}. "
      "extra_deps=${extra_deps}, link_flags=${link_flags}")
  endfunction(BUILD_EXTENSION)


  # Algorithms
  build_extension("algorithms")

  # Engine
  build_extension("engine_internal")

  # Math
  build_extension("math")

endif() # NUPIC_BUILD_PYEXT_MODULES


#
# Install targets into CMAKE_INSTALL_PREFIX
#
install(TARGETS
        ${src_lib_static_nupiccore_combined}
        ${src_lib_static_gtest}
        ${src_executable_cppregiontest}
        ${src_executable_pyregiontest}
        ${src_executable_connectionsperformancetest}
        ${src_executable_gtests}
        RUNTIME DESTINATION bin
        LIBRARY DESTINATION lib
        ARCHIVE DESTINATION lib)

# Version.hpp is also used by the nupic.bindings release/deployment system
install(FILES ${PROJECT_BINARY_DIR}/Version.hpp
        DESTINATION include/nupic)

# install Data.csv for a test
install(FILES "${PROJECT_SOURCE_DIR}/test/unit/engine/Data.csv"
        DESTINATION "data/")

if ((NOT NUPIC_BUILD_PYEXT_MODULES) OR NUPIC_TOGGLE_INSTALL)
  install(DIRECTORY nupic DESTINATION include
          MESSAGE_NEVER
          FILES_MATCHING PATTERN "*.h*"
          PATTERN "*.hpp.in" EXCLUDE)
  install(DIRECTORY nupic DESTINATION include
          MESSAGE_NEVER
          FILES_MATCHING PATTERN "*.i")

  install(DIRECTORY ${REPOSITORY_DIR}/external/common/include/gtest
          MESSAGE_NEVER
          DESTINATION include/gtest
          FILES_MATCHING PATTERN "*.h*")

  install(DIRECTORY "${REPOSITORY_DIR}/external/common/include/"
          MESSAGE_NEVER
          DESTINATION include)

  install(DIRECTORY "${src_numpy_core}/lib/"
          MESSAGE_NEVER
          DESTINATION lib)
  install(DIRECTORY "${src_numpy_core}/include/"
          MESSAGE_NEVER
          DESTINATION include)

  install(DIRECTORY nupic/py_support DESTINATION include/nupic
          MESSAGE_NEVER
          FILES_MATCHING PATTERN "*.c*")
  install(DIRECTORY nupic DESTINATION include/nupic
          MESSAGE_NEVER
          FILES_MATCHING PATTERN "*.py")

  install(DIRECTORY "${SWIG_DIR}"
          MESSAGE_NEVER
          DESTINATION share/swig)
  install(PROGRAMS "${SWIG_EXECUTABLE}"
          DESTINATION bin)

          
endif ((NOT NUPIC_BUILD_PYEXT_MODULES) OR NUPIC_TOGGLE_INSTALL)

#
# `make package` results in
# nupic_core-${NUPIC_CORE_VERSION}-${PLATFORM}${BITNESS}${PLATFORM_SUFFIX}.tar.gz binary release
#

set(CPACK_GENERATOR "TGZ")
set(CPACK_PACKAGE_FILE_NAME "nupic_core-${NUPIC_CORE_VERSION}-${PLATFORM}${BITNESS}${PLATFORM_SUFFIX}")
include(CPack)<|MERGE_RESOLUTION|>--- conflicted
+++ resolved
@@ -465,13 +465,10 @@
                test/unit/utils/GroupByTest.cpp
                test/unit/utils/MovingAverageTest.cpp
                test/unit/utils/RandomTest.cpp
-<<<<<<< HEAD
                test/unit/utils/SlidingWindowTest.cpp
-               test/unit/utils/WatcherTest.cpp)
-=======
                test/unit/utils/WatcherTest.cpp
-               test/unit/utils/VectorHelpersTest.cpp)
->>>>>>> 6c41a835
+               test/unit/utils/VectorHelpersTest.cpp
+	       )
 target_link_libraries(${src_executable_gtests}
                       ${src_lib_static_gtest}
                       ${src_common_test_exe_libs})
