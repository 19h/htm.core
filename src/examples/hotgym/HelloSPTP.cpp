/* ---------------------------------------------------------------------
 * Numenta Platform for Intelligent Computing (NuPIC)
 * Copyright (C) 2013-2015, Numenta, Inc.  Unless you have an agreement
 * with Numenta, Inc., for a separate license for this software code, the
 * following terms and conditions apply:
 *
 * This program is free software: you can redistribute it and/or modify
 * it under the terms of the GNU Affero Public License version 3 as
 * published by the Free Software Foundation.
 *
 * This program is distributed in the hope that it will be useful,
 * but WITHOUT ANY WARRANTY; without even the implied warranty of
 * MERCHANTABILITY or FITNESS FOR A PARTICULAR PURPOSE.
 * See the GNU Affero Public License for more details.
 *
 * You should have received a copy of the GNU Affero Public License
 * along with this program.  If not, see http://www.gnu.org/licenses.
 *
 * http://numenta.org/licenses/
 * ---------------------------------------------------------------------
 */

#include <algorithm> // std::generate
#include <iostream>
#include <vector>

#include "HelloSPTP.hpp"

#include "nupic/types/Sdr.hpp"

#include "nupic/algorithms/Anomaly.hpp"

#include "nupic/algorithms/TemporalMemory.hpp"

#include "nupic/algorithms/SpatialPooler.hpp"

#include "nupic/encoders/ScalarEncoder.hpp"

#include "nupic/utils/VectorHelpers.hpp"
#include "nupic/utils/Random.hpp"

namespace examples {

using namespace std;
using namespace nupic;
using namespace nupic::utils;

using nupic::sdr::SDR;
using nupic::encoders::ScalarEncoder;
using nupic::encoders::ScalarEncoderParameters;

using nupic::algorithms::spatial_pooler::SpatialPooler;

using TM =     nupic::algorithms::temporal_memory::TemporalMemory;

using nupic::algorithms::anomaly::Anomaly;
using nupic::algorithms::anomaly::AnomalyMode;


// work-load
Real64 BenchmarkHotgym::run(UInt EPOCHS, bool useSPlocal, bool useSPglobal, bool useTM, const UInt COLS, const UInt DIM_INPUT, const UInt CELLS) {
#ifndef NDEBUG
  EPOCHS = 2; // make test faster in Debug
#endif

  if(useTM ) {
	  NTA_CHECK(useSPlocal or useSPglobal) << "using TM requires a SP too";
  }

  std::cout << "starting test. DIM_INPUT=" << DIM_INPUT
  		<< ", DIM=" << COLS << ", CELLS=" << CELLS << std::endl;
  std::cout << "EPOCHS = " << EPOCHS << std::endl;


  // initialize SP, TM, Anomaly, AnomalyLikelihood
  tInit.start();
  ScalarEncoderParameters encParams;
  encParams.activeBits = 133;
  encParams.minimum = -100.0;
  encParams.maximum = 100.0;
  encParams.size = DIM_INPUT;
  ScalarEncoder enc( encParams );
  NTA_INFO << "SP (l) local inhibition is slow, so we reduce its data 10x smaller"; //to make it reasonably fast for test, for comparison x10
  SpatialPooler spGlobal(vector<UInt>{DIM_INPUT}, vector<UInt>{COLS}); // Spatial pooler with globalInh
  SpatialPooler spLocal(vector<UInt>{DIM_INPUT}, vector<UInt>{COLS/10u}); // Spatial pooler with local inh
  spGlobal.setGlobalInhibition(true);
  spLocal.setGlobalInhibition(false);

  TM tm(vector<UInt>{COLS}, CELLS);

  Anomaly an(5, AnomalyMode::PURE);
  Anomaly anLikelihood(5, AnomalyMode::LIKELIHOOD);
  tInit.stop();

  // data for processing input
<<<<<<< HEAD
  SDR input({DIM_INPUT});
  SDR outSP({COLS}); // active array, output of SP/TM
  vector<UInt> outTP(tp.nCells());
  vector<Real> rIn(COLS); // input for TP (must be Reals)
  vector<Real> rOut(tp.nCells());
  Real res = 0.0; //for anomaly:
  vector<UInt> prevPred_(outSP.size);
=======
  vector<UInt> input(DIM_INPUT);
  SDR inputSDR({DIM_INPUT});
  vector<UInt> outSP(COLS); // active array, output of SP/TM
  vector<UInt> outSPsparse;
  vector<UInt> outTM(COLS); 
  Real res = 0.0; //for anomaly:
  vector<UInt> prevPred_(COLS);
>>>>>>> 322a591f
  Random rnd;

  // Start a stopwatch timer
  printf("starting:  %d iterations.", EPOCHS);
  tAll.start();

  //run
  for (UInt e = 0; e < EPOCHS; e++) {
    //Input
//    generate(input.begin(), input.end(), [&] () { return rnd.getUInt32(2); });
    tRng.start();
    const Real r = (Real)(rnd.getUInt32(100) - rnd.getUInt32(100)*rnd.getReal64()); //rnd from range -100..100
    tRng.stop();

    //Encode
    tEnc.start();
    enc.encode(r, input);
    tEnc.stop();

    //SP (global x local) 
    if(useSPlocal) {
    tSPloc.start();
    spLocal.compute(input, true, outSP);
    tSPloc.stop();
    }

    if(useSPglobal) {
    tSPglob.start();
    spGlobal.compute(input, true, outSP);
    tSPglob.stop();
    }


<<<<<<< HEAD
    //TP (TP x BackTM x TM)
    if(useTP) {
    tTP.start();
    rIn = VectorHelpers::castVectorType<char, Real>(outSP.getDense());
    tp.compute(rIn.data(), rOut.data(), true, true);
    outTP = VectorHelpers::castVectorType<Real, UInt>(rOut);
    tTP.stop();
    }

    if(useBackTM) {
    tBackTM.start();
    backTM.compute(rIn.data(), true /*learn*/, true /*infer*/);
    const auto backAct = backTM.getActiveState();
    const auto backPred = backTM.getPredictedState();
    const vector<char> vAct(backAct, backAct + backTM.getNumCells());
    const vector<char> vPred(backPred, backPred + backTM.getNumCells());
    tBackTM.stop();
    }

=======
    // TM
>>>>>>> 322a591f
    if(useTM) {
    tTM.start();
    tm.compute(outSP.getSum(), outSP.getSparse().data(), true /*learn*/);
    const auto tmAct = tm.getActiveCells();
    tm.activateDendrites(); //must be called before getPredictiveCells 
    const auto tmPred = tm.getPredictiveCells();
    //TODO assert tmAct == spOut
    //TODO merge Act + Pred and use for anomaly from TM
    //TODO for anomaly: figure 1) use cols x cells? 2) use pred x { pred union active} ?
    //outTM = ...
    tTM.stop();
    }
 

    //Anomaly (pure x likelihood)
    tAn.start();
    const auto vec = VectorHelpers::castVectorType<char, UInt>(outSP.getDense());
    res = an.compute(vec /*active*/, prevPred_ /*prev predicted*/);
    tAn.stop();

    tAnLikelihood.start();
    anLikelihood.compute(vec /*active*/, prevPred_ /*prev predicted*/);
    tAnLikelihood.stop();

    prevPred_ = outTM; //to be used as predicted T-1 //FIXME tmPred, or tmPred+Act?, also, cells->cols

    // print
    if (e == EPOCHS - 1) {
      tAll.stop();

      cout << "Epoch = " << e << endl;
      cout << "Anomaly = " << res << endl;
<<<<<<< HEAD
      cout << "SP: " << outSP << endl;
      VectorHelpers::print_vector(VectorHelpers::binaryToSparse<UInt>(VectorHelpers::cellsToColumns(outTP, CELLS)), ",", "TP= ");
      NTA_CHECK(outSP.getDense()[69] == 0) << "A value in SP computed incorrectly";
      NTA_CHECK(outTP[42] == 0) << "Incorrect value in TP";
=======
      VectorHelpers::print_vector(VectorHelpers::binaryToSparse<UInt>(outSP), ",", "SP= ");
      NTA_CHECK(outSP[69] == 0) << "A value in SP computed incorrectly";
>>>>>>> 322a591f
      cout << "==============TIMERS============" << endl;
      cout << "Init:\t" << tInit.getElapsed() << endl;
      cout << "Random:\t" << tRng.getElapsed() << endl;
      cout << "Encode:\t" << tEnc.getElapsed() << endl;
      if(useSPlocal)  cout << "SP (l):\t" << tSPloc.getElapsed() << "(x10)" << endl;
      if(useSPglobal) cout << "SP (g):\t" << tSPglob.getElapsed() << endl;
      if(useTM) cout << "TM:\t" << tTM.getElapsed() << endl;
      cout << "AN:\t" << tAn.getElapsed() << endl;
      cout << "AN:\t" << tAnLikelihood.getElapsed() << endl;

      const size_t timeTotal = (size_t)floor(tAll.getElapsed());
      cout << "Total elapsed time = " << timeTotal << " seconds" << endl;
      if(EPOCHS >= 100) { //show only relevant values, ie don't run in valgrind (ndebug, epochs=5) run
#ifdef _MSC_VER
          const size_t CI_avg_time = (size_t)floor(30*Timer::getSpeed()); //sec
#else
          const size_t CI_avg_time = (size_t)floor(7*Timer::getSpeed()); //sec
#endif
        NTA_CHECK(timeTotal <= CI_avg_time) << //we'll see how stable the time result in CI is, if usable
          "HelloSPTP test slower than expected! (" << timeTotal << ",should be "<< CI_avg_time;
      }
    }
  } //end for
  return tAll.getElapsed(); 
} //end run()
} //-ns<|MERGE_RESOLUTION|>--- conflicted
+++ resolved
@@ -93,23 +93,11 @@
   tInit.stop();
 
   // data for processing input
-<<<<<<< HEAD
   SDR input({DIM_INPUT});
   SDR outSP({COLS}); // active array, output of SP/TM
-  vector<UInt> outTP(tp.nCells());
-  vector<Real> rIn(COLS); // input for TP (must be Reals)
-  vector<Real> rOut(tp.nCells());
-  Real res = 0.0; //for anomaly:
-  vector<UInt> prevPred_(outSP.size);
-=======
-  vector<UInt> input(DIM_INPUT);
-  SDR inputSDR({DIM_INPUT});
-  vector<UInt> outSP(COLS); // active array, output of SP/TM
-  vector<UInt> outSPsparse;
   vector<UInt> outTM(COLS); 
   Real res = 0.0; //for anomaly:
   vector<UInt> prevPred_(COLS);
->>>>>>> 322a591f
   Random rnd;
 
   // Start a stopwatch timer
@@ -143,29 +131,7 @@
     }
 
 
-<<<<<<< HEAD
-    //TP (TP x BackTM x TM)
-    if(useTP) {
-    tTP.start();
-    rIn = VectorHelpers::castVectorType<char, Real>(outSP.getDense());
-    tp.compute(rIn.data(), rOut.data(), true, true);
-    outTP = VectorHelpers::castVectorType<Real, UInt>(rOut);
-    tTP.stop();
-    }
-
-    if(useBackTM) {
-    tBackTM.start();
-    backTM.compute(rIn.data(), true /*learn*/, true /*infer*/);
-    const auto backAct = backTM.getActiveState();
-    const auto backPred = backTM.getPredictedState();
-    const vector<char> vAct(backAct, backAct + backTM.getNumCells());
-    const vector<char> vPred(backPred, backPred + backTM.getNumCells());
-    tBackTM.stop();
-    }
-
-=======
     // TM
->>>>>>> 322a591f
     if(useTM) {
     tTM.start();
     tm.compute(outSP.getSum(), outSP.getSparse().data(), true /*learn*/);
@@ -198,15 +164,10 @@
 
       cout << "Epoch = " << e << endl;
       cout << "Anomaly = " << res << endl;
-<<<<<<< HEAD
       cout << "SP: " << outSP << endl;
       VectorHelpers::print_vector(VectorHelpers::binaryToSparse<UInt>(VectorHelpers::cellsToColumns(outTP, CELLS)), ",", "TP= ");
       NTA_CHECK(outSP.getDense()[69] == 0) << "A value in SP computed incorrectly";
       NTA_CHECK(outTP[42] == 0) << "Incorrect value in TP";
-=======
-      VectorHelpers::print_vector(VectorHelpers::binaryToSparse<UInt>(outSP), ",", "SP= ");
-      NTA_CHECK(outSP[69] == 0) << "A value in SP computed incorrectly";
->>>>>>> 322a591f
       cout << "==============TIMERS============" << endl;
       cout << "Init:\t" << tInit.getElapsed() << endl;
       cout << "Random:\t" << tRng.getElapsed() << endl;
