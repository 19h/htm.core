/* ---------------------------------------------------------------------
 * Copyright (C) 2018, David McDougall.
 *
 * This program is free software: you can redistribute it and/or modify
 * it under the terms of the GNU Affero Public License version 3 as
 * published by the Free Software Foundation.
 *
 * This program is distributed in the hope that it will be useful,
 * but WITHOUT ANY WARRANTY; without even the implied warranty of
 * MERCHANTABILITY or FITNESS FOR A PARTICULAR PURPOSE.
 * See the GNU Affero Public License for more details.
 *
 * You should have received a copy of the GNU Affero Public License
 * along with this program.  If not, see http://www.gnu.org/licenses.
 * ----------------------------------------------------------------------
 */

/**
 * Solving the MNIST dataset with Spatial Pooler.
 *
 * This consists of a simple black & white image encoder, a spatial pool, and an
 * SDR classifier.  The task is to recognise images of hand written numbers 0-9.
 * This should score at least 95%.
 */

#include <cstdint> //uint8_t
#include <iostream>
#include <fstream>      // std::ofstream
#include <vector>

#include <nupic/algorithms/SpatialPooler.hpp>
#include <nupic/algorithms/SDRClassifier.hpp>
#include <nupic/utils/SdrMetrics.hpp>

#include <mnist/mnist_reader.hpp> // MNIST data itself + read methods, namespace mnist::

namespace examples {

using namespace std;
using namespace nupic;

using nupic::algorithms::spatial_pooler::SpatialPooler;
using nupic::algorithms::sdr_classifier::Classifier;
using nupic::algorithms::sdr_classifier::argmax;

class MNIST {

  private:
    SpatialPooler sp;
    sdr::SDR input;
    sdr::SDR columns;
    Classifier clsr;
    mnist::MNIST_dataset<std::vector, std::vector<uint8_t>, uint8_t> dataset;

  public:
    UInt verbosity = 1;
    const UInt train_dataset_iterations = 1u;


void setup() {

  input.initialize({28 * 28});
  columns.initialize({10 * 1000});
  sp.initialize(
    /* inputDimensions */             input.dimensions,
    /* columnDimensions */            columns.dimensions,
    /* potentialRadius */             999999u,
    /* potentialPct */                0.5f,
    /* globalInhibition */            true,
    /* localAreaDensity */            0.015f,  //% active bits, //quite important variable (speed x accuracy)
    /* numActiveColumnsPerInhArea */  -1,
    /* stimulusThreshold */           6u,
    /* synPermInactiveDec */          0.005f,
    /* synPermActiveInc */            0.01f,
    /* synPermConnected */            0.4f,
    /* minPctOverlapDutyCycles */     0.001f,
    /* dutyCyclePeriod */             1402,
    /* boostStrength */               2.5f, //boosting does help
    /* seed */                        93u,
    /* spVerbosity */                 1u,
    /* wrapAround */                  false); //wrap is false for this problem

  // Save the connections to file for postmortem analysis.
  ofstream dump("mnist_sp_initial.connections", ofstream::binary | ofstream::trunc | ofstream::out);
  sp.connections.save( dump );
  dump.close();

<<<<<<< HEAD
  clsr.initialize( /* alpha */ .001f);
=======
  clsr.initialize( /* alpha */ 0.001f);
>>>>>>> faa5618c

  dataset = mnist::read_dataset<std::vector, std::vector, uint8_t, uint8_t>(string("../ThirdParty/mnist_data/mnist-src/")); //from CMake
}

void train() {
  // Train

  if(verbosity)
    cout << "Training for " << (train_dataset_iterations * dataset.training_labels.size())
         << " cycles ..." << endl;
  size_t i = 0;

  sdr::Metrics inputStats(input,    1402);
  sdr::Metrics columnStats(columns, 1402);

  for(auto epoch = 0u; epoch < train_dataset_iterations; epoch++) {
    NTA_INFO << "epoch " << epoch;
    // Shuffle the training data.
    vector<UInt> index( dataset.training_labels.size() );
    for (UInt i=0; i<dataset.training_labels.size(); i++) {
      index.push_back(i);
    }
    Random().shuffle( index.begin(), index.end() );

    for(const auto idx : index) { // index = order of label (shuffeled)
      // Get the input & label
      const auto image = dataset.training_images.at(idx);
      const UInt label  = dataset.training_labels.at(idx);

      // Compute & Train
      input.setDense( image );
      sp.compute(input, true, columns);
      clsr.learn( columns, {label} );
      if( verbosity && (++i % 1000 == 0) ) cout << "." << flush;
    }
    if( verbosity ) cout << endl;
  }
  cout << "epoch ended" << endl;
  cout << "inputStats "  << inputStats << endl;
  cout << "columnStats " << columnStats << endl;
  cout << sp << endl;

  // Save the connections to file for postmortem analysis.
  ofstream dump("mnist_sp_learned.connections", ofstream::binary | ofstream::trunc | ofstream::out);
  sp.connections.save( dump );
  dump.close();
}

void test() {
  // Test
  Real score = 0;
  UInt n_samples = 0;
  if(verbosity)
    cout << "Testing for " << dataset.test_labels.size() << " cycles ..." << endl;
  for(UInt i = 0; i < dataset.test_labels.size(); i++) {
    // Get the input & label
    const auto image  = dataset.test_images.at(i);
    const UInt label  = dataset.test_labels.at(i);

    // Compute
    input.setDense( image );
    sp.compute(input, false, columns);
    // Check results
    if( argmax( clsr.infer( columns ) ) == label)
        score += 1;
    n_samples += 1;
    if( verbosity && i % 1000 == 0 ) cout << "." << flush;
  }
  if( verbosity ) cout << endl;
  cout << "Score: " << 100.0 * score / n_samples << "% " << endl;
}

};  // End class MNIST
}   // End namespace examples

int main(int argc, char **argv) {
  examples::MNIST m;
  m.setup();
  m.train();
  m.test();

  return 0;
}
<|MERGE_RESOLUTION|>--- conflicted
+++ resolved
@@ -85,11 +85,7 @@
   sp.connections.save( dump );
   dump.close();
 
-<<<<<<< HEAD
-  clsr.initialize( /* alpha */ .001f);
-=======
   clsr.initialize( /* alpha */ 0.001f);
->>>>>>> faa5618c
 
   dataset = mnist::read_dataset<std::vector, std::vector, uint8_t, uint8_t>(string("../ThirdParty/mnist_data/mnist-src/")); //from CMake
 }
