--- conflicted
+++ resolved
@@ -899,21 +899,6 @@
 
   %pythoncode %{
     def setRandomZerosOnOuter(self, rows, cols, numNewNonZeros, value, rng):
-<<<<<<< HEAD
-      self._setRandomZerosOnOuter(
-        numpy.asarray(rows, dtype="uint32"),
-        numpy.asarray(cols, dtype="uint32"),
-        numNewNonZeros,
-        value,
-        rng)
-  %}
-
-  void _setRandomZerosOnOuter(PyObject* py_rows,
-                              PyObject* py_cols,
-                              nupic::UInt ## N1 numNewNonZeros,
-                              nupic::Real ## N2 value,
-                              nupic::Random& rng)
-=======
       if isinstance(numNewNonZeros, numbers.Number):
         self._setRandomZerosOnOuter_singleCount(
           numpy.asarray(rows, dtype="uint32"),
@@ -935,7 +920,6 @@
                                           nupic::UInt ## N1 numNewNonZeros,
                                           nupic::Real ## N2 value,
                                           nupic::Random& rng)
->>>>>>> 0912a1bd
   {
     PyArrayObject* npRows = (PyArrayObject*) py_rows;
     size_t rowsSize = PyArray_DIMS(npRows)[0];
@@ -949,9 +933,33 @@
                                 cols, cols + colsSize,
                                 numNewNonZeros,
                                 value, rng);
-<<<<<<< HEAD
-  }
-
+  }
+
+  void _setRandomZerosOnOuter_multipleCounts(PyObject* py_rows,
+                                             PyObject* py_cols,
+                                             PyObject* py_newNonZeroCounts,
+                                             nupic::Real ## N2 value,
+                                             nupic::Random& rng)
+  {
+    PyArrayObject* npRows = (PyArrayObject*) py_rows;
+    size_t rowsSize = PyArray_DIMS(npRows)[0];
+    nupic::UInt32* rows = (nupic::UInt32*)PyArray_DATA(npRows);
+
+    PyArrayObject* npCols = (PyArrayObject*) py_cols;
+    size_t colsSize = PyArray_DIMS(npCols)[0];
+    nupic::UInt32* cols = (nupic::UInt32*)PyArray_DATA(npCols);
+
+    PyArrayObject* npNewNonZeroCounts = (PyArrayObject*) py_newNonZeroCounts;
+    size_t newNonZeroCountsSize = PyArray_DIMS(npNewNonZeroCounts)[0];
+    nupic::UInt32* newNonZeroCounts =
+      (nupic::UInt32*)PyArray_DATA(npNewNonZeroCounts);
+
+    self->setRandomZerosOnOuter(rows, rows + rowsSize,
+                                cols, cols + colsSize,
+                                newNonZeroCounts,
+                                newNonZeroCounts + newNonZeroCountsSize,
+                                value, rng);
+  }
 
   %pythoncode %{
     def increaseRowNonZeroCountsOnOuterTo(self, rows, cols, numDesiredNonZeros,
@@ -966,41 +974,6 @@
                                           nupic::UInt ## N1 numDesiredNonZeros,
                                           nupic::Real ## N2 initialValue,
                                           nupic::Random& rng)
-=======
-  }
-
-  void _setRandomZerosOnOuter_multipleCounts(PyObject* py_rows,
-                                             PyObject* py_cols,
-                                             PyObject* py_newNonZeroCounts,
-                                             nupic::Real ## N2 value,
-                                             nupic::Random& rng)
-  {
-    PyArrayObject* npRows = (PyArrayObject*) py_rows;
-    size_t rowsSize = PyArray_DIMS(npRows)[0];
-    nupic::UInt32* rows = (nupic::UInt32*)PyArray_DATA(npRows);
-
-    PyArrayObject* npCols = (PyArrayObject*) py_cols;
-    size_t colsSize = PyArray_DIMS(npCols)[0];
-    nupic::UInt32* cols = (nupic::UInt32*)PyArray_DATA(npCols);
-
-    PyArrayObject* npNewNonZeroCounts = (PyArrayObject*) py_newNonZeroCounts;
-    size_t newNonZeroCountsSize = PyArray_DIMS(npNewNonZeroCounts)[0];
-    nupic::UInt32* newNonZeroCounts =
-      (nupic::UInt32*)PyArray_DATA(npNewNonZeroCounts);
-
-    self->setRandomZerosOnOuter(rows, rows + rowsSize,
-                                cols, cols + colsSize,
-                                newNonZeroCounts,
-                                newNonZeroCounts + newNonZeroCountsSize,
-                                value, rng);
-  }
-
-
-  void increaseRowNonZeroCountsOnOuterTo(PyObject* py_i, PyObject* py_j,
-                                         nupic::UInt ## N1 numDesiredNonzeros,
-                                         nupic::Real ## N2 initialValue,
-                                         nupic::Random& rng)
->>>>>>> 0912a1bd
   {
     PyArrayObject* npRows = (PyArrayObject*) py_rows;
     size_t rowsSize = PyArray_DIMS(npRows)[0];
