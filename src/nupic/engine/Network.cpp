/* ---------------------------------------------------------------------
 * Numenta Platform for Intelligent Computing (NuPIC)
 * Copyright (C) 2013-2017, Numenta, Inc.  Unless you have an agreement
 * with Numenta, Inc., for a separate license for this software code, the
 * following terms and conditions apply:
 *
 * This program is free software: you can redistribute it and/or modify
 * it under the terms of the GNU Affero Public License version 3 as
 * published by the Free Software Foundation.
 *
 * This program is distributed in the hope that it will be useful,
 * but WITHOUT ANY WARRANTY; without even the implied warranty of
 * MERCHANTABILITY or FITNESS FOR A PARTICULAR PURPOSE.
 * See the GNU Affero Public License for more details.
 *
 * You should have received a copy of the GNU Affero Public License
 * along with this program.  If not, see http://www.gnu.org/licenses.
 *
 * http://numenta.org/licenses/
 * ---------------------------------------------------------------------
 */

/** @file
Implementation of the Network class
*/

#include <iostream>
#include <limits>
#include <sstream>
#include <stdexcept>

#include <nupic/engine/Input.hpp>
#include <nupic/engine/Link.hpp>
#include <nupic/engine/Network.hpp>
#include <nupic/engine/NuPIC.hpp> // for register/unregister
#include <nupic/engine/Output.hpp>
#include <nupic/engine/Region.hpp>
#include <nupic/engine/Spec.hpp>
#include <nupic/ntypes/BundleIO.hpp>
#include <nupic/os/Directory.hpp>
#include <nupic/os/FStream.hpp>
#include <nupic/os/Path.hpp>
#include <nupic/proto/NetworkProto.capnp.h>
#include <nupic/proto/RegionProto.capnp.h>
#include <nupic/types/BasicType.hpp>
#include <nupic/utils/Log.hpp>
#include <nupic/utils/StringUtils.hpp>
#include <yaml-cpp/yaml.h>

namespace nupic {

class GenericRegisteredRegionImpl;

Network::Network() {
  commonInit();
  NuPIC::registerNetwork(this);
}

Network::Network(const std::string &path) {
  commonInit();
  load(path);
  NuPIC::registerNetwork(this);
}

void Network::commonInit() {
  initialized_ = false;
  iteration_ = 0;
  minEnabledPhase_ = 0;
  maxEnabledPhase_ = 0;
  // automatic initialization of NuPIC, so users don't
  // have to call NuPIC::initialize
  NuPIC::init();
}

Network::~Network() {
  NuPIC::unregisterNetwork(this);
  /**
   * Teardown choreography:
   * - unitialize all regions because otherwise we won't be able to disconnect
   * them
   * - remove all links, because we can't delete connected regions
   * - delete the regions themselves.
   */

  // 1. uninitialize
  for (size_t i = 0; i < regions_.getCount(); i++) {
    Region *r = regions_.getByIndex(i).second;
    r->uninitialize();
  }

  // 2. remove all links
  for (size_t i = 0; i < regions_.getCount(); i++) {
    Region *r = regions_.getByIndex(i).second;
    r->removeAllIncomingLinks();
  }

  // 3. delete the regions
  for (size_t i = 0; i < regions_.getCount(); i++) {
    std::pair<std::string, Region *> &item = regions_.getByIndex(i);
    delete item.second;
    item.second = nullptr;
  }
}

Region *Network::addRegion(const std::string &name, const std::string &nodeType,
                           const std::string &nodeParams) {
  if (regions_.contains(name))
    NTA_THROW << "Region with name '" << name << "' already exists in network";

  auto r = new Region(name, nodeType, nodeParams, this);
  regions_.add(name, r);
  initialized_ = false;

  setDefaultPhase_(r);
  return r;
}

void Network::setDefaultPhase_(Region *region) {
  UInt32 newphase = phaseInfo_.size();
  std::set<UInt32> phases;
  phases.insert(newphase);
  setPhases_(region, phases);
}

Region *Network::addRegionFromBundle(const std::string &name,
                                     const std::string &nodeType,
                                     const Dimensions &dimensions,
                                     const std::string &bundlePath,
                                     const std::string &label) {
  if (regions_.contains(name))
    NTA_THROW << "Invalid saved network: two or more instance of region '"
              << name << "'";

  if (!Path::exists(bundlePath))
    NTA_THROW << "addRegionFromBundle -- bundle '" << bundlePath
              << " does not exist";

  BundleIO bundle(bundlePath, label, name, /* isInput: */ true);
  auto r = new Region(name, nodeType, dimensions, bundle, this);
  regions_.add(name, r);
  initialized_ = false;

  // In the normal use case (deserializing a network from a bundle)
  // this default phase will immediately be overridden with the
  // saved phases. Having it here makes it possible for user code
  // to safely call addRegionFromBundle directly.
  setDefaultPhase_(r);
  return r;
}

Region *Network::addRegionFromProto(const std::string &name,
                                    RegionProto::Reader &proto) {
  if (regions_.contains(name)) {
    NTA_THROW << "Cannot add region with name '" << name
              << "' that is already in used.";
  }

  auto region = new Region(name, proto, this);
  regions_.add(name, region);
  initialized_ = false;

  // In the normal use case (deserializing a network)
  // this default phase will immediately be overridden with the
  // saved phases. Having it here makes it possible for user code
  // to safely call addRegionFromProto directly.
  setDefaultPhase_(region);
  return region;
}

void Network::setPhases_(Region *r, std::set<UInt32> &phases) {
  if (phases.empty())
    NTA_THROW << "Attempt to set empty phase list for region " << r->getName();

  UInt32 maxNewPhase = *(phases.rbegin());
  UInt32 nextPhase = phaseInfo_.size();
  if (maxNewPhase >= nextPhase) {
    // It is very unlikely that someone would add a region
    // with a phase much greater than the phase of any other
    // region. This sanity check catches such problems,
    // though it should arguably be legal to set any phase.
    if (maxNewPhase - nextPhase > 3)
      NTA_THROW << "Attempt to set phase of " << maxNewPhase
                << " when expected next phase is " << nextPhase
                << " -- this is probably an error.";

    phaseInfo_.resize(maxNewPhase + 1);
  }
  for (UInt i = 0; i < phaseInfo_.size(); i++) {
    bool insertPhase = false;
    if (phases.find(i) != phases.end())
      insertPhase = true;

    // remove previous settings for this region
    std::set<Region *>::iterator item;
    item = phaseInfo_[i].find(r);
    if (item != phaseInfo_[i].end() && !insertPhase) {
      phaseInfo_[i].erase(item);
    } else if (insertPhase) {
      phaseInfo_[i].insert(r);
    }
  }

  // keep track (redundantly) of phases inside the Region also, for
  // serialization
  r->setPhases(phases);

  resetEnabledPhases_();
}

void Network::resetEnabledPhases_() {
  // min/max enabled phases based on what is in the network
  minEnabledPhase_ = getMinPhase();
  maxEnabledPhase_ = getMaxPhase();
}

void Network::setPhases(const std::string &name, std::set<UInt32> &phases) {
  if (!regions_.contains(name))
    NTA_THROW << "setPhases -- no region exists with name '" << name << "'";

  Region *r = regions_.getByName(name);
  setPhases_(r, phases);
}

std::set<UInt32> Network::getPhases(const std::string &name) const {
  if (!regions_.contains(name))
    NTA_THROW << "setPhases -- no region exists with name '" << name << "'";

  Region *r = regions_.getByName(name);

  std::set<UInt32> phases;
  // construct the set of phases enabled for this region
  for (UInt32 i = 0; i < phaseInfo_.size(); i++) {
    if (phaseInfo_[i].find(r) != phaseInfo_[i].end()) {
      phases.insert(i);
    }
  }
  return phases;
}

void Network::removeRegion(const std::string &name) {
  if (!regions_.contains(name))
    NTA_THROW << "removeRegion: no region named '" << name << "'";

  Region *r = regions_.getByName(name);
  if (r->hasOutgoingLinks())
    NTA_THROW << "Unable to remove region '" << name
              << "' because it has one or more outgoing links";

  // Network does not have to be uninitialized -- removing a region
  // has no effect on the network as long as it has no outgoing links,
  // which we have already checked.
  // initialized_ = false;

  // Must uninitialize the region prior to removing incoming links
  r->uninitialize();
  regions_.remove(name);

  auto phase = phaseInfo_.begin();
  for (; phase != phaseInfo_.end(); phase++) {
    auto toremove = phase->find(r);
    if (toremove != phase->end())
      phase->erase(toremove);
  }

  // Trim phaseinfo as we may have no more regions at the highest phase(s)
  for (size_t i = phaseInfo_.size() - 1; i > 0; i--) {
    if (phaseInfo_[i].empty())
      phaseInfo_.resize(i);
    else
      break;
  }
  resetEnabledPhases_();

  // Region destructor cleans up all incoming links
  delete r;

  return;
}

void Network::link(const std::string &srcRegionName,
                   const std::string &destRegionName,
                   const std::string &linkType, const std::string &linkParams,
                   const std::string &srcOutputName,
                   const std::string &destInputName,
                   const size_t propagationDelay) {

  // Find the regions
  if (!regions_.contains(srcRegionName))
    NTA_THROW << "Network::link -- source region '" << srcRegionName
              << "' does not exist";
  Region *srcRegion = regions_.getByName(srcRegionName);

  if (!regions_.contains(destRegionName))
    NTA_THROW << "Network::link -- dest region '" << destRegionName
              << "' does not exist";
  Region *destRegion = regions_.getByName(destRegionName);

  // Find the inputs/outputs
  const Spec *srcSpec = srcRegion->getSpec();
  std::string outputName = srcOutputName;
  if (outputName == "")
    outputName = srcSpec->getDefaultOutputName();

  Output *srcOutput = srcRegion->getOutput(outputName);
  if (srcOutput == nullptr)
    NTA_THROW << "Network::link -- output " << outputName
              << " does not exist on region " << srcRegionName;

  const Spec *destSpec = destRegion->getSpec();
  std::string inputName;
  if (destInputName == "")
    inputName = destSpec->getDefaultInputName();
  else
    inputName = destInputName;

  Input *destInput = destRegion->getInput(inputName);
  if (destInput == nullptr) {
    NTA_THROW << "Network::link -- input '" << inputName
              << " does not exist on region " << destRegionName;
  }

  // Validate link data types
  if (srcOutput->isSparse() == destInput->isSparse()) {
    NTA_CHECK(srcOutput->getDataType() == destInput->getDataType())
        << "Network::link -- Mismatched data types."
        << BasicType::getName(srcOutput->getDataType())
        << " != " << BasicType::getName(destInput->getDataType());
  } else if (srcOutput->isSparse()) {
    // Sparse to dense: unit32 -> bool
    NTA_CHECK(srcOutput->getDataType() == NTA_BasicType_UInt32 &&
              destInput->getDataType() == NTA_BasicType_Bool)
        << "Network::link -- Sparse to Dense link: source must be uint32 and "
           "destination must be boolean";
  } else if (destInput->isSparse()) {
    // Dense to sparse:  NTA_BasicType -> uint32
    NTA_CHECK(destInput->getDataType() == NTA_BasicType_UInt32)
        << "Network::link -- Dense to Sparse link: destination must be uint32";
  }

  // Create the link itself
  auto link =
      new Link(linkType, linkParams, srcOutput, destInput, propagationDelay);
  destInput->addLink(link, srcOutput);
}

void Network::removeLink(const std::string &srcRegionName,
                         const std::string &destRegionName,
                         const std::string &srcOutputName,
                         const std::string &destInputName) {
  // Find the regions
  if (!regions_.contains(srcRegionName))
    NTA_THROW << "Network::unlink -- source region '" << srcRegionName
              << "' does not exist";
  Region *srcRegion = regions_.getByName(srcRegionName);

  if (!regions_.contains(destRegionName))
    NTA_THROW << "Network::unlink -- dest region '" << destRegionName
              << "' does not exist";
  Region *destRegion = regions_.getByName(destRegionName);

  // Find the inputs
  const Spec *srcSpec = srcRegion->getSpec();
  const Spec *destSpec = destRegion->getSpec();
  std::string inputName;
  if (destInputName == "")
    inputName = destSpec->getDefaultInputName();
  else
    inputName = destInputName;

  Input *destInput = destRegion->getInput(inputName);
  if (destInput == nullptr) {
    NTA_THROW << "Network::unlink -- input '" << inputName
              << " does not exist on region " << destRegionName;
  }

  std::string outputName = srcOutputName;
  if (outputName == "")
    outputName = srcSpec->getDefaultOutputName();
  Link *link = destInput->findLink(srcRegionName, outputName);

  if (link == nullptr)
    NTA_THROW << "Network::unlink -- no link exists from region "
              << srcRegionName << " output " << outputName << " to region "
              << destRegionName << " input " << destInput->getName();

  // Finally, remove the link
  destInput->removeLink(link);
}

void Network::run(int n) {
  if (!initialized_) {
    initialize();
  }

  if (phaseInfo_.empty())
    return;

  NTA_CHECK(maxEnabledPhase_ < phaseInfo_.size())
      << "maxphase: " << maxEnabledPhase_ << " size: " << phaseInfo_.size();

  for (int iter = 0; iter < n; iter++) {
    iteration_++;

    // compute on all enabled regions in phase order
    for (UInt32 phase = minEnabledPhase_; phase <= maxEnabledPhase_; phase++) {
      for (auto r : phaseInfo_[phase]) {
        r->prepareInputs();
        r->compute();
      }
    }

    // invoke callbacks
    for (UInt32 i = 0; i < callbacks_.getCount(); i++) {
      std::pair<std::string, callbackItem> &callback = callbacks_.getByIndex(i);
      callback.second.first(this, iteration_, callback.second.second);
    }

    // Refresh all links in the network at the end of every timestamp so that
    // data in delayed links appears to change atomically between iterations
    for (size_t i = 0; i < regions_.getCount(); i++) {
      const Region *r = regions_.getByIndex(i).second;

      for (const auto &inputTuple : r->getInputs()) {
        for (const auto pLink : inputTuple.second->getLinks()) {
          pLink->shiftBufferedData();
        }
      }
    }

  } // End of outer run-loop

  return;
}

void Network::initialize() {

  /*
   * Do not reinitialize if already initialized.
   * Mostly, this is harmless, but it has a side
   * effect of resetting the max/min enabled phases,
   * which causes havoc if we are in the middle of
   * a computation.
   */
  if (initialized_)
    return;

  /*
   * 1. Calculate all region dimensions by
   * iteratively evaluating links to induce
   * region dimensions.
   */

  // Iterate until all regions have finished
  // evaluating their links. If network is
  // incompletely specified, we'll never finish,
  // so make sure we make progress each time
  // through the network.

  size_t nLinksRemainingPrev = std::numeric_limits<size_t>::max();
  size_t nLinksRemaining = nLinksRemainingPrev - 1;

  std::vector<Region *>::iterator r;
  while (nLinksRemaining > 0 && nLinksRemainingPrev > nLinksRemaining) {
    nLinksRemainingPrev = nLinksRemaining;
    nLinksRemaining = 0;

    for (size_t i = 0; i < regions_.getCount(); i++) {
      // evaluateLinks returns the number
      // of links which still need to be
      // evaluated.
      Region *r = regions_.getByIndex(i).second;
      nLinksRemaining += r->evaluateLinks();
    }
  }

  if (nLinksRemaining > 0) {
    // Try to give complete information to the user
    std::stringstream ss;
    ss << "Network::initialize() -- unable to evaluate all links\n"
       << "The following links could not be evaluated:\n";
    for (size_t i = 0; i < regions_.getCount(); i++) {
      Region *r = regions_.getByIndex(i).second;
      std::string errors = r->getLinkErrors();
      if (errors.size() == 0)
        continue;
      ss << errors << "\n";
    }
    NTA_THROW << ss.str();
  }

  // Make sure all regions now have dimensions
  for (size_t i = 0; i < regions_.getCount(); i++) {
    Region *r = regions_.getByIndex(i).second;
    const Dimensions &d = r->getDimensions();
    if (d.isUnspecified()) {
      NTA_THROW << "Network::initialize() -- unable to complete initialization "
                << "because region '" << r->getName() << "' has unspecified "
                << "dimensions. You must either specify dimensions directly or "
                << "link to the region in a way that induces dimensions on the "
                   "region.";
    }
    if (!d.isValid()) {
      NTA_THROW << "Network::initialize() -- invalid dimensions "
                << d.toString() << " for Region " << r->getName();
    }
  }

  /*
   * 2. initialize outputs:
   *   - . Delegated to regions
   */
  for (size_t i = 0; i < regions_.getCount(); i++) {
    Region *r = regions_.getByIndex(i).second;
    r->initOutputs();
  }

  /*
   * 3. initialize inputs
   *    - Delegated to regions
   */
  for (size_t i = 0; i < regions_.getCount(); i++) {
    Region *r = regions_.getByIndex(i).second;
    r->initInputs();
  }

  /*
   * 4. initialize region/impl
   */
  for (size_t i = 0; i < regions_.getCount(); i++) {
    Region *r = regions_.getByIndex(i).second;
    r->initialize();
  }

  /*
   * 5. Enable all phases in the network
   */
  resetEnabledPhases_();

  /*
   * Mark network as initialized.
   */
  initialized_ = true;
}

const Collection<Region *> &Network::getRegions() const { return regions_; }

Collection<Link *> Network::getLinks() {
  Collection<Link *> links;

  for (UInt32 phase = minEnabledPhase_; phase <= maxEnabledPhase_; phase++) {
    for (auto r : phaseInfo_[phase]) {
      for (auto &input : r->getInputs()) {
        for (auto &link : input.second->getLinks()) {
          links.add(link->toString(), link);
        }
      }
    }
  }

  return links;
}

Collection<Network::callbackItem> &Network::getCallbacks() {
  return callbacks_;
}

UInt32 Network::getMinPhase() const {
  UInt32 i = 0;
  for (; i < phaseInfo_.size(); i++) {
    if (!phaseInfo_[i].empty())
      break;
  }
  return i;
}

UInt32 Network::getMaxPhase() const {
  /*
   * phaseInfo_ is always trimmed, so the max phase is
   * phaseInfo_.size()-1
   */

  if (phaseInfo_.empty())
    return 0;

  return phaseInfo_.size() - 1;
}

void Network::setMinEnabledPhase(UInt32 minPhase) {
  if (minPhase >= phaseInfo_.size())
    NTA_THROW << "Attempt to set min enabled phase " << minPhase
              << " which is larger than the highest phase in the network - "
              << phaseInfo_.size() - 1;
  minEnabledPhase_ = minPhase;
}

void Network::setMaxEnabledPhase(UInt32 maxPhase) {
  if (maxPhase >= phaseInfo_.size())
    NTA_THROW << "Attempt to set max enabled phase " << maxPhase
              << " which is larger than the highest phase in the network - "
              << phaseInfo_.size() - 1;
  maxEnabledPhase_ = maxPhase;
}

UInt32 Network::getMinEnabledPhase() const { return minEnabledPhase_; }

UInt32 Network::getMaxEnabledPhase() const { return maxEnabledPhase_; }

void Network::save(const std::string &name) {

  if (StringUtils::endsWith(name, ".tgz")) {
    NTA_THROW << "Gzipped tar archives (" << name << ") not yet supported";
  } else if (StringUtils::endsWith(name, ".nta")) {
    saveToBundle(name);
  } else {
    NTA_THROW << "Network::save -- unknown file extension for '" << name
              << "'. Supported extensions are .tgz and .nta";
  }
}

// A Region "name" is the name specified by the user in addRegion
// This name may not be usable as part of a filesystem path, so
// bundle files associated with a region use the region "label"
// that can always be stored in the filesystem
static std::string getLabel(size_t index) {
  return std::string("R") + StringUtils::fromInt(index);
}

// save does the real work with saveToBundle
void Network::saveToBundle(const std::string &name) {
  if (!StringUtils::endsWith(name, ".nta"))
    NTA_THROW << "saveToBundle: bundle extension must be \".nta\"";

  std::string fullPath = Path::normalize(Path::makeAbsolute(name));
  std::string networkStructureFilename = Path::join(fullPath, "network.yaml");

  // Only overwrite an existing path if it appears to be a network bundle
  if (Path::exists(fullPath)) {
    if (!Path::isDirectory(fullPath) ||
        !Path::exists(networkStructureFilename)) {
      NTA_THROW << "Existing filesystem entry " << fullPath
                << " is not a network bundle -- refusing to delete";
    }
    Directory::removeTree(fullPath);
  }

  Directory::create(fullPath);

  {
    YAML::Emitter out;

    out << YAML::BeginMap;
    out << YAML::Key << "Version" << YAML::Value << 2;
    out << YAML::Key << "Regions" << YAML::Value << YAML::BeginSeq;
    for (size_t regionIndex = 0; regionIndex < regions_.getCount();
         regionIndex++) {
      std::pair<std::string, Region *> &info = regions_.getByIndex(regionIndex);
      Region *r = info.second;
      // Network serializes the region directly because it is actually easier
      // to do here than inside the region, and we don't have the RegionImpl
      // data yet.
      out << YAML::BeginMap;
      out << YAML::Key << "name" << YAML::Value << info.first;
      out << YAML::Key << "nodeType" << YAML::Value << r->getType();
      out << YAML::Key << "dimensions" << YAML::Value << r->getDimensions();

      // yaml-cpp doesn't come with a default emitter for std::set, so
      // implement as a sequence by hand.
      out << YAML::Key << "phases" << YAML::Value << YAML::BeginSeq;
      std::set<UInt32> phases = r->getPhases();
      for (const auto &phases_phase : phases) {
        out << phases_phase;
      }
      out << YAML::EndSeq;

      // label is going to be used to name RegionImpl files within the bundle
      out << YAML::Key << "label" << YAML::Value << getLabel(regionIndex);
      out << YAML::EndMap;
    }
    out << YAML::EndSeq; // end of regions

    out << YAML::Key << "Links" << YAML::Value << YAML::BeginSeq;

    for (size_t regionIndex = 0; regionIndex < regions_.getCount();
         regionIndex++) {
      Region *r = regions_.getByIndex(regionIndex).second;
      const std::map<const std::string, Input *> inputs = r->getInputs();
      for (const auto &inputs_input : inputs) {
        const std::vector<Link *> &links = inputs_input.second->getLinks();
        for (const auto &links_link : links) {
          Link &l = *(links_link);
          out << YAML::BeginMap;
          out << YAML::Key << "type" << YAML::Value << l.getLinkType();
          out << YAML::Key << "params" << YAML::Value << l.getLinkParams();
          out << YAML::Key << "srcRegion" << YAML::Value
              << l.getSrcRegionName();
          out << YAML::Key << "srcOutput" << YAML::Value
              << l.getSrcOutputName();
          out << YAML::Key << "destRegion" << YAML::Value
              << l.getDestRegionName();
          out << YAML::Key << "destInput" << YAML::Value
              << l.getDestInputName();
          out << YAML::EndMap;
        }
      }
    }
    out << YAML::EndSeq; // end of links

    out << YAML::EndMap; // end of network

    OFStream f;
    f.open(networkStructureFilename.c_str());
    f << out.c_str();
    f.close();
  }

  // Now save RegionImpl data
  for (size_t regionIndex = 0; regionIndex < regions_.getCount();
       regionIndex++) {
    std::pair<std::string, Region *> &info = regions_.getByIndex(regionIndex);
    Region *r = info.second;
    std::string label = getLabel(regionIndex);
    BundleIO bundle(fullPath, label, info.first, /* isInput: */ false);
    r->serializeImpl(bundle);
  }
}

void Network::load(const std::string &path) {
  if (StringUtils::endsWith(path, ".tgz")) {
    NTA_THROW << "Gzipped tar archives (" << path << ") not yet supported";
  } else if (StringUtils::endsWith(path, ".nta")) {
    loadFromBundle(path);
  } else {
    NTA_THROW << "Network::save -- unknown file extension for '" << path
              << "'. Supported extensions are  .tgz and .nta";
  }
}

void Network::loadFromBundle(const std::string &name) {
  if (!StringUtils::endsWith(name, ".nta"))
    NTA_THROW << "loadFromBundle: bundle extension must be \".nta\"";

  const std::string fullPath = Path::normalize(Path::makeAbsolute(name));

  if (!Path::exists(fullPath))
    NTA_THROW << "Path " << fullPath << " does not exist";

  const std::string networkStructureFilename = Path::join(fullPath, "network.yaml");
  const YAML::Node doc = YAML::LoadFile(networkStructureFilename);

  if (doc.Type() != YAML::NodeType::Map)
    NTA_THROW << "Invalid network structure file -- does not contain a map";

  // Should contain Version, Regions, Links
  if (doc.size() != 3)
    NTA_THROW << "Invalid network structure file -- contains " << doc.size()
              << " elements";

  // Extra version
  auto node = doc["Version"];

  const int version = node.as<int>();
  if (version != 2)
    NTA_THROW << "Invalid network structure file -- only version 2 supported";

  // Regions
  const auto regions = doc["Regions"];

<<<<<<< HEAD
  if (regions.Type() != YAML::NodeType::Sequence)
    NTA_THROW << "Invalid network structure file -- regions element is not a list";

  for (const auto & region : regions)
  {
=======
  if (regions->Type() != YAML::NodeType::Sequence)
    NTA_THROW
        << "Invalid network structure file -- regions element is not a list";

  for (YAML::Iterator region = regions->begin(); region != regions->end();
       region++) {
>>>>>>> 97de307c
    // Each region is a map -- extract the 5 values in the map
    if (region.Type() != YAML::NodeType::Map)
      NTA_THROW << "Invalid network structure file -- bad region (not a map)";

    if (region.size() != 5)
      NTA_THROW << "Invalid network structure file -- bad region (wrong size)";

    // 1. name
    node = region["name"];
    const std::string name  = node.as<std::string>();

    // 2. nodeType
<<<<<<< HEAD
    node = region["nodeType"];
    const std::string nodeType = node.as<std::string>();;

    // 3. dimensions
    node = region["dimensions"];
    if (node.Type() != YAML::NodeType::Sequence)
      NTA_THROW << "Invalid network structure file -- region "
                << name << " dimensions specified incorrectly";
    Dimensions dimensions;
    for (const auto & valiter : node)
    {
      const size_t val = valiter.as<size_t>();
=======
    node = (*region).FindValue("nodeType");
    if (node == nullptr)
      NTA_THROW << "Invalid network structure file -- region " << name
                << " has no node type";
    std::string nodeType;
    *node >> nodeType;

    // 3. dimensions
    node = (*region).FindValue("dimensions");
    if (node == nullptr)
      NTA_THROW << "Invalid network structure file -- region " << name
                << " has no dimensions";
    if ((*node).Type() != YAML::NodeType::Sequence)
      NTA_THROW << "Invalid network structure file -- region " << name
                << " dimensions specified incorrectly";
    Dimensions dimensions;
    for (YAML::Iterator valiter = (*node).begin(); valiter != (*node).end();
         valiter++) {
      size_t val;
      (*valiter) >> val;
>>>>>>> 97de307c
      dimensions.push_back(val);
    }

    // 4. phases
<<<<<<< HEAD
    node = region["phases"];
    if (node.Type() != YAML::NodeType::Sequence)
      NTA_THROW << "Invalid network structure file -- region "
                << name << " phases specified incorrectly";

    std::set<UInt32> phases;
    for (const auto & valiter : node)
    {
      UInt32 val = valiter.as<UInt32>();
=======
    node = (*region).FindValue("phases");
    if (node == nullptr)
      NTA_THROW << "Invalid network structure file -- region" << name
                << "has no phases";
    if ((*node).Type() != YAML::NodeType::Sequence)
      NTA_THROW << "Invalid network structure file -- region " << name
                << " phases specified incorrectly";

    std::set<UInt32> phases;
    for (YAML::Iterator valiter = (*node).begin(); valiter != (*node).end();
         valiter++) {
      UInt32 val;
      (*valiter) >> val;
>>>>>>> 97de307c
      phases.insert(val);
    }

    // 5. label
<<<<<<< HEAD
    node = region["label"];
    if (node.size() == 0)
      NTA_THROW << "Invalid network structure file -- region"
                << name << "has no label";
    const std::string label = node.as<std::string>();
=======
    node = (*region).FindValue("label");
    if (node == nullptr)
      NTA_THROW << "Invalid network structure file -- region" << name
                << "has no label";
    std::string label;
    *node >> label;
>>>>>>> 97de307c

    Region *r =
        addRegionFromBundle(name, nodeType, dimensions, fullPath, label);
    setPhases_(r, phases);
  }

  const auto links = doc["Links"];
  if (links.size() == 0)
    NTA_THROW << "Invalid network structure file -- no links";

<<<<<<< HEAD
  if (links.Type() != YAML::NodeType::Sequence)
    NTA_THROW << "Invalid network structure file -- links element is not a list";

  for (const auto & link : links)
  {
=======
  if (links->Type() != YAML::NodeType::Sequence)
    NTA_THROW
        << "Invalid network structure file -- links element is not a list";

  for (YAML::Iterator link = links->begin(); link != links->end(); link++) {
>>>>>>> 97de307c
    // Each link is a map -- extract the 5 values in the map
    if (link.Type() != YAML::NodeType::Map)
      NTA_THROW << "Invalid network structure file -- bad link (not a map)";

    if (link.size() != 6)
      NTA_THROW << "Invalid network structure file -- bad link (wrong size)";

    // 1. type
<<<<<<< HEAD
    node = link["type"];
    if (node.size() == 0)
      NTA_THROW << "Invalid network structure file -- link does not have a type";
    const std::string linkType = node.as<std::string>();


    // 2. params
    node = link["params"];
    if (node.size() == 0)
      NTA_THROW << "Invalid network structure file -- link does not have params";
    const std::string params = node.as<std::string>();

    // 3. srcRegion (name)
    node = link["srcRegion"];
    if (node.size() == 0)
      NTA_THROW << "Invalid network structure file -- link does not have a srcRegion";
    const std::string srcRegionName = node.as<std::string>();
=======
    node = (*link).FindValue("type");
    if (node == nullptr)
      NTA_THROW
          << "Invalid network structure file -- link does not have a type";
    std::string linkType;
    *node >> linkType;

    // 2. params
    node = (*link).FindValue("params");
    if (node == nullptr)
      NTA_THROW
          << "Invalid network structure file -- link does not have params";
    std::string params;
    *node >> params;

    // 3. srcRegion (name)
    node = (*link).FindValue("srcRegion");
    if (node == nullptr)
      NTA_THROW
          << "Invalid network structure file -- link does not have a srcRegion";
    std::string srcRegionName;
    *node >> srcRegionName;
>>>>>>> 97de307c

    // 4. srcOutput
<<<<<<< HEAD
    node = link["srcOutput"];
    if (node.size() == 0)
      NTA_THROW << "Invalid network structure file -- link does not have a srcOutput";
    const std::string srcOutputName = node.as<std::string>();

    // 5. destRegion
    node = link["destRegion"];
    if (node.size() == 0)
      NTA_THROW << "Invalid network structure file -- link does not have a destRegion";
    const std::string destRegionName = node.as<std::string>();

    // 6. destInput
    node = link["destInput"];
    if (node.size() == 0)
      NTA_THROW << "Invalid network structure file -- link does not have a destInput";
    const std::string destInputName = node.as<std::string>();
=======
    node = (*link).FindValue("srcOutput");
    if (node == nullptr)
      NTA_THROW
          << "Invalid network structure file -- link does not have a srcOutput";
    std::string srcOutputName;
    *node >> srcOutputName;

    // 5. destRegion
    node = (*link).FindValue("destRegion");
    if (node == nullptr)
      NTA_THROW << "Invalid network structure file -- link does not have a "
                   "destRegion";
    std::string destRegionName;
    *node >> destRegionName;

    // 6. destInput
    node = (*link).FindValue("destInput");
    if (node == nullptr)
      NTA_THROW
          << "Invalid network structure file -- link does not have a destInput";
    std::string destInputName;
    *node >> destInputName;
>>>>>>> 97de307c

    if (!regions_.contains(srcRegionName))
      NTA_THROW
          << "Invalid network structure file -- link specifies source region '"
          << srcRegionName << "' but no such region exists";
    Region *srcRegion = regions_.getByName(srcRegionName);

    if (!regions_.contains(destRegionName))
      NTA_THROW << "Invalid network structure file -- link specifies "
                   "destination region '"
                << destRegionName << "' but no such region exists";
    Region *destRegion = regions_.getByName(destRegionName);

    Output *srcOutput = srcRegion->getOutput(srcOutputName);
    if (srcOutput == nullptr)
      NTA_THROW
          << "Invalid network structure file -- link specifies source output '"
          << srcOutputName << "' but no such name exists";

    Input *destInput = destRegion->getInput(destInputName);
    if (destInput == nullptr)
      NTA_THROW << "Invalid network structure file -- link specifies "
                   "destination input '"
                << destInputName << "' but no such name exists";

    // Create the link itself
    auto newLink = new Link(linkType, params, srcOutput, destInput,
                            0 /*propagationDelay*/);
    destInput->addLink(newLink, srcOutput);
  } // links
}

void Network::write(NetworkProto::Builder &proto) const {
  // Aggregate links from all of the regions
  std::vector<Link *> links;

  auto entriesProto = proto.initRegions().initEntries(regions_.getCount());
  for (UInt i = 0; i < regions_.getCount(); i++) {
    auto entry = entriesProto[i];
    auto regionPair = regions_.getByIndex(i);
    auto regionProto = entry.initValue();
    entry.setKey(regionPair.first.c_str());
    regionPair.second->write(regionProto);

    // Aggregate this regions links in a vector to store at end
    for (auto inputPair : regionPair.second->getInputs()) {
      auto &newLinks = inputPair.second->getLinks();
      links.insert(links.end(), newLinks.begin(), newLinks.end());
    }
  }

  // Store the aggregated links
  auto linksListProto = proto.initLinks(links.size());
  for (UInt i = 0; i < links.size(); ++i) {
    auto linkProto = linksListProto[i];
    links[i]->write(linkProto);
  }
}

void Network::read(NetworkProto::Reader &proto) {
  // Clear any previous regions
  while (regions_.getCount() > 0) {
    auto pair = regions_.getByIndex(0);
    delete pair.second;
    regions_.remove(pair.first);
  }

  // Add regions
  for (auto entry : proto.getRegions().getEntries()) {
    auto regionProto = entry.getValue();
    auto region = addRegionFromProto(entry.getKey().cStr(), regionProto);

    // Initialize the phases for the region
    std::set<UInt32> phases;
    for (auto phase : regionProto.getPhases()) {
      phases.insert(phase);
    }
    setPhases_(region, phases);
  }

  for (auto linkProto : proto.getLinks()) {
    auto link = new Link();
    link->read(linkProto);

    if (!regions_.contains(link->getSrcRegionName())) {
      NTA_THROW << "Link references unknown region: "
                << link->getSrcRegionName();
    }
    Region *srcRegion = regions_.getByName(link->getSrcRegionName());
    Output *srcOutput = srcRegion->getOutput(link->getSrcOutputName());
    if (srcOutput == nullptr) {
      NTA_THROW << "Link references unknown source output: "
                << link->getSrcOutputName();
    }

    if (!regions_.contains(link->getDestRegionName())) {
      NTA_THROW << "Link references unknown region: "
                << link->getDestRegionName();
    }
    Region *destRegion = regions_.getByName(link->getDestRegionName());
    Input *destInput = destRegion->getInput(link->getDestInputName());
    if (destInput == nullptr) {
      NTA_THROW << "Link references unknown destination input: "
                << link->getDestInputName();
    }

    link->connectToNetwork(srcOutput, destInput);

    // Add the link to the input and to the list of links on the output
    destInput->addLink(link, srcOutput);
  }

  initialized_ = false;
}

void Network::enableProfiling() {
  for (size_t i = 0; i < regions_.getCount(); i++)
    regions_.getByIndex(i).second->enableProfiling();
}

void Network::disableProfiling() {
  for (size_t i = 0; i < regions_.getCount(); i++)
    regions_.getByIndex(i).second->disableProfiling();
}

void Network::resetProfiling() {
  for (size_t i = 0; i < regions_.getCount(); i++)
    regions_.getByIndex(i).second->resetProfiling();
}

void Network::registerPyRegion(const std::string module,
                               const std::string className) {
  Region::registerPyRegion(module, className);
}

void Network::registerCPPRegion(const std::string name,
                                GenericRegisteredRegionImpl *wrapper) {
  Region::registerCPPRegion(name, wrapper);
}

void Network::unregisterPyRegion(const std::string className) {
  Region::unregisterPyRegion(className);
}

void Network::unregisterCPPRegion(const std::string name) {
  Region::unregisterCPPRegion(name);
}

bool Network::operator==(const Network &o) const {

  if (initialized_ != o.initialized_ || iteration_ != o.iteration_ ||
      minEnabledPhase_ != o.minEnabledPhase_ ||
      maxEnabledPhase_ != o.maxEnabledPhase_ ||
      regions_.getCount() != o.regions_.getCount()) {
    return false;
  }

  for (size_t i = 0; i < regions_.getCount(); i++) {
    Region *r1 = regions_.getByIndex(i).second;
    Region *r2 = o.regions_.getByIndex(i).second;
    if (*r1 != *r2) {
      return false;
    }
  }
  return true;
}

} // namespace nupic<|MERGE_RESOLUTION|>--- conflicted
+++ resolved
@@ -765,20 +765,11 @@
   // Regions
   const auto regions = doc["Regions"];
 
-<<<<<<< HEAD
   if (regions.Type() != YAML::NodeType::Sequence)
     NTA_THROW << "Invalid network structure file -- regions element is not a list";
 
   for (const auto & region : regions)
   {
-=======
-  if (regions->Type() != YAML::NodeType::Sequence)
-    NTA_THROW
-        << "Invalid network structure file -- regions element is not a list";
-
-  for (YAML::Iterator region = regions->begin(); region != regions->end();
-       region++) {
->>>>>>> 97de307c
     // Each region is a map -- extract the 5 values in the map
     if (region.Type() != YAML::NodeType::Map)
       NTA_THROW << "Invalid network structure file -- bad region (not a map)";
@@ -791,9 +782,8 @@
     const std::string name  = node.as<std::string>();
 
     // 2. nodeType
-<<<<<<< HEAD
     node = region["nodeType"];
-    const std::string nodeType = node.as<std::string>();;
+    const std::string nodeType = node.as<std::string>();
 
     // 3. dimensions
     node = region["dimensions"];
@@ -804,33 +794,10 @@
     for (const auto & valiter : node)
     {
       const size_t val = valiter.as<size_t>();
-=======
-    node = (*region).FindValue("nodeType");
-    if (node == nullptr)
-      NTA_THROW << "Invalid network structure file -- region " << name
-                << " has no node type";
-    std::string nodeType;
-    *node >> nodeType;
-
-    // 3. dimensions
-    node = (*region).FindValue("dimensions");
-    if (node == nullptr)
-      NTA_THROW << "Invalid network structure file -- region " << name
-                << " has no dimensions";
-    if ((*node).Type() != YAML::NodeType::Sequence)
-      NTA_THROW << "Invalid network structure file -- region " << name
-                << " dimensions specified incorrectly";
-    Dimensions dimensions;
-    for (YAML::Iterator valiter = (*node).begin(); valiter != (*node).end();
-         valiter++) {
-      size_t val;
-      (*valiter) >> val;
->>>>>>> 97de307c
       dimensions.push_back(val);
     }
 
     // 4. phases
-<<<<<<< HEAD
     node = region["phases"];
     if (node.Type() != YAML::NodeType::Sequence)
       NTA_THROW << "Invalid network structure file -- region "
@@ -840,40 +807,15 @@
     for (const auto & valiter : node)
     {
       UInt32 val = valiter.as<UInt32>();
-=======
-    node = (*region).FindValue("phases");
-    if (node == nullptr)
-      NTA_THROW << "Invalid network structure file -- region" << name
-                << "has no phases";
-    if ((*node).Type() != YAML::NodeType::Sequence)
-      NTA_THROW << "Invalid network structure file -- region " << name
-                << " phases specified incorrectly";
-
-    std::set<UInt32> phases;
-    for (YAML::Iterator valiter = (*node).begin(); valiter != (*node).end();
-         valiter++) {
-      UInt32 val;
-      (*valiter) >> val;
->>>>>>> 97de307c
       phases.insert(val);
     }
 
     // 5. label
-<<<<<<< HEAD
     node = region["label"];
     if (node.size() == 0)
       NTA_THROW << "Invalid network structure file -- region"
                 << name << "has no label";
     const std::string label = node.as<std::string>();
-=======
-    node = (*region).FindValue("label");
-    if (node == nullptr)
-      NTA_THROW << "Invalid network structure file -- region" << name
-                << "has no label";
-    std::string label;
-    *node >> label;
->>>>>>> 97de307c
-
     Region *r =
         addRegionFromBundle(name, nodeType, dimensions, fullPath, label);
     setPhases_(r, phases);
@@ -883,19 +825,11 @@
   if (links.size() == 0)
     NTA_THROW << "Invalid network structure file -- no links";
 
-<<<<<<< HEAD
   if (links.Type() != YAML::NodeType::Sequence)
     NTA_THROW << "Invalid network structure file -- links element is not a list";
 
   for (const auto & link : links)
   {
-=======
-  if (links->Type() != YAML::NodeType::Sequence)
-    NTA_THROW
-        << "Invalid network structure file -- links element is not a list";
-
-  for (YAML::Iterator link = links->begin(); link != links->end(); link++) {
->>>>>>> 97de307c
     // Each link is a map -- extract the 5 values in the map
     if (link.Type() != YAML::NodeType::Map)
       NTA_THROW << "Invalid network structure file -- bad link (not a map)";
@@ -904,7 +838,6 @@
       NTA_THROW << "Invalid network structure file -- bad link (wrong size)";
 
     // 1. type
-<<<<<<< HEAD
     node = link["type"];
     if (node.size() == 0)
       NTA_THROW << "Invalid network structure file -- link does not have a type";
@@ -922,33 +855,8 @@
     if (node.size() == 0)
       NTA_THROW << "Invalid network structure file -- link does not have a srcRegion";
     const std::string srcRegionName = node.as<std::string>();
-=======
-    node = (*link).FindValue("type");
-    if (node == nullptr)
-      NTA_THROW
-          << "Invalid network structure file -- link does not have a type";
-    std::string linkType;
-    *node >> linkType;
-
-    // 2. params
-    node = (*link).FindValue("params");
-    if (node == nullptr)
-      NTA_THROW
-          << "Invalid network structure file -- link does not have params";
-    std::string params;
-    *node >> params;
-
-    // 3. srcRegion (name)
-    node = (*link).FindValue("srcRegion");
-    if (node == nullptr)
-      NTA_THROW
-          << "Invalid network structure file -- link does not have a srcRegion";
-    std::string srcRegionName;
-    *node >> srcRegionName;
->>>>>>> 97de307c
 
     // 4. srcOutput
-<<<<<<< HEAD
     node = link["srcOutput"];
     if (node.size() == 0)
       NTA_THROW << "Invalid network structure file -- link does not have a srcOutput";
@@ -965,30 +873,6 @@
     if (node.size() == 0)
       NTA_THROW << "Invalid network structure file -- link does not have a destInput";
     const std::string destInputName = node.as<std::string>();
-=======
-    node = (*link).FindValue("srcOutput");
-    if (node == nullptr)
-      NTA_THROW
-          << "Invalid network structure file -- link does not have a srcOutput";
-    std::string srcOutputName;
-    *node >> srcOutputName;
-
-    // 5. destRegion
-    node = (*link).FindValue("destRegion");
-    if (node == nullptr)
-      NTA_THROW << "Invalid network structure file -- link does not have a "
-                   "destRegion";
-    std::string destRegionName;
-    *node >> destRegionName;
-
-    // 6. destInput
-    node = (*link).FindValue("destInput");
-    if (node == nullptr)
-      NTA_THROW
-          << "Invalid network structure file -- link does not have a destInput";
-    std::string destInputName;
-    *node >> destInputName;
->>>>>>> 97de307c
 
     if (!regions_.contains(srcRegionName))
       NTA_THROW
