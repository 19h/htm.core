/* ---------------------------------------------------------------------
 * Numenta Platform for Intelligent Computing (NuPIC)
 * Copyright (C) 2013, Numenta, Inc.  Unless you have an agreement
 * with Numenta, Inc., for a separate license for this software code, the
 * following terms and conditions apply:
 *
 * This program is free software: you can redistribute it and/or modify
 * it under the terms of the GNU Affero Public License version 3 as
 * published by the Free Software Foundation.
 *
 * This program is distributed in the hope that it will be useful,
 * but WITHOUT ANY WARRANTY; without even the implied warranty of
 * MERCHANTABILITY or FITNESS FOR A PARTICULAR PURPOSE.
 * See the GNU Affero Public License for more details.
 *
 * You should have received a copy of the GNU Affero Public License
 * along with this program.  If not, see http://www.gnu.org/licenses.
 *
 * http://numenta.org/licenses/
 * ----------------------------------------------------------------------
 */

/** @file
 * Implementation of SpatialPooler
 */

#include <string>
#include <algorithm>
#include <iterator> //begin()
#include <cmath> //fmod

#include <nupic/algorithms/SpatialPooler.hpp>
#include <nupic/math/Math.hpp>
#include <nupic/math/Topology.hpp>
#include <nupic/utils/VectorHelpers.hpp> 

#define VERSION 2  // version for stream serialization

using namespace std;
using namespace nupic;
using namespace nupic::algorithms::spatial_pooler;
using namespace nupic::math::topology;
using nupic::utils::VectorHelpers;

static const Real PERMANENCE_EPSILON = 0.000001f;

// Round f to 5 digits of precision. This is used to set
// permanence values and help avoid small amounts of drift between
// platforms/implementations
static Real round5_(const Real f)
{
  return ((Real) ((Int) (f * 100000.0f))) / 100000.0f;
}

class CoordinateConverterND {

public:
  CoordinateConverterND(const vector<UInt> &dimensions) {
    NTA_ASSERT(!dimensions.empty());

    dimensions_ = dimensions;
    UInt b = 1u;
    for (Size i = dimensions.size(); i > 0u; i--) {
      bounds_.insert(bounds_.begin(), b);
      b *= dimensions[i-1];
    }
  }

  void toCoord(UInt index, vector<UInt> &coord) const {
    coord.clear();
    for (Size i = 0u; i < bounds_.size(); i++) {
      coord.push_back((index / bounds_[i]) % dimensions_[i]);
    }
  };

  UInt toIndex(vector<UInt> &coord) const {
    UInt index = 0;
    for (Size i = 0; i < coord.size(); i++) {
      index += coord[i] * bounds_[i];
    }
    return index;
  };

private:
  vector<UInt> dimensions_;
  vector<UInt> bounds_;
};

SpatialPooler::SpatialPooler() {
  // The current version number.
  version_ = 2;
}

SpatialPooler::SpatialPooler(
    const vector<UInt> inputDimensions, const vector<UInt> columnDimensions,
    UInt potentialRadius, Real potentialPct, bool globalInhibition,
    Real localAreaDensity, Int numActiveColumnsPerInhArea,
    UInt stimulusThreshold, Real synPermInactiveDec, Real synPermActiveInc,
    Real synPermConnected, Real minPctOverlapDutyCycles, UInt dutyCyclePeriod,
    Real boostStrength, Int seed, UInt spVerbosity, bool wrapAround)
    : SpatialPooler::SpatialPooler()
{
  // The current version number for serialzation.
  version_ = VERSION;

  initialize(inputDimensions,
             columnDimensions,
             potentialRadius,
             potentialPct,
             globalInhibition,
             localAreaDensity,
             numActiveColumnsPerInhArea,
             stimulusThreshold,
             synPermInactiveDec,
             synPermActiveInc,
             synPermConnected,
             minPctOverlapDutyCycles,
             dutyCyclePeriod,
             boostStrength,
             seed,
             spVerbosity,
             wrapAround);
}

vector<UInt> SpatialPooler::getColumnDimensions() const {
  return columnDimensions_;
}

vector<UInt> SpatialPooler::getInputDimensions() const {
  return inputDimensions_;
}

UInt SpatialPooler::getNumColumns() const { return numColumns_; }

UInt SpatialPooler::getNumInputs() const { return numInputs_; }

UInt SpatialPooler::getPotentialRadius() const { return potentialRadius_; }

void SpatialPooler::setPotentialRadius(UInt potentialRadius) {
  NTA_CHECK(potentialRadius < numInputs_);
  potentialRadius_ = potentialRadius;
}

Real SpatialPooler::getPotentialPct() const { return potentialPct_; }

void SpatialPooler::setPotentialPct(Real potentialPct) {
  NTA_CHECK(potentialPct > 0.0f && potentialPct <= 1.0f); 
  potentialPct_ = potentialPct;
}

bool SpatialPooler::getGlobalInhibition() const { return globalInhibition_; }

void SpatialPooler::setGlobalInhibition(bool globalInhibition) {
  globalInhibition_ = globalInhibition;
}

Int SpatialPooler::getNumActiveColumnsPerInhArea() const {
  return numActiveColumnsPerInhArea_;
}

void SpatialPooler::setNumActiveColumnsPerInhArea(UInt numActiveColumnsPerInhArea) {
  NTA_CHECK(numActiveColumnsPerInhArea > 0u && numActiveColumnsPerInhArea <= numColumns_); //TODO this boundary could be smarter
  numActiveColumnsPerInhArea_ = numActiveColumnsPerInhArea;
  localAreaDensity_ = DISABLED;  //MUTEX with localAreaDensity
}

Real SpatialPooler::getLocalAreaDensity() const { return localAreaDensity_; }

void SpatialPooler::setLocalAreaDensity(Real localAreaDensity) {
  NTA_CHECK(localAreaDensity > 0.0f && localAreaDensity <= 1.0f); 
  localAreaDensity_ = localAreaDensity;
  numActiveColumnsPerInhArea_ = DISABLED; //MUTEX with numActiveColumnsPerInhArea
}

UInt SpatialPooler::getStimulusThreshold() const { return stimulusThreshold_; }

void SpatialPooler::setStimulusThreshold(UInt stimulusThreshold) {
  stimulusThreshold_ = stimulusThreshold;
}

UInt SpatialPooler::getInhibitionRadius() const { return inhibitionRadius_; }

void SpatialPooler::setInhibitionRadius(UInt inhibitionRadius) {
  inhibitionRadius_ = inhibitionRadius;
}

UInt SpatialPooler::getDutyCyclePeriod() const { return dutyCyclePeriod_; }

void SpatialPooler::setDutyCyclePeriod(UInt dutyCyclePeriod) {
  dutyCyclePeriod_ = dutyCyclePeriod;
}

Real SpatialPooler::getBoostStrength() const { return boostStrength_; }

void SpatialPooler::setBoostStrength(Real boostStrength) {
  NTA_CHECK(boostStrength >= 0.0f);
  boostStrength_ = boostStrength;
}

UInt SpatialPooler::getIterationNum() const { return iterationNum_; }

void SpatialPooler::setIterationNum(UInt iterationNum) {
  iterationNum_ = iterationNum;
}

UInt SpatialPooler::getIterationLearnNum() const { return iterationLearnNum_; }

void SpatialPooler::setIterationLearnNum(UInt iterationLearnNum) {
  iterationLearnNum_ = iterationLearnNum;
}

UInt SpatialPooler::getSpVerbosity() const { return spVerbosity_; }

void SpatialPooler::setSpVerbosity(UInt spVerbosity) {
  spVerbosity_ = spVerbosity;
}

bool SpatialPooler::getWrapAround() const { return wrapAround_; }

void SpatialPooler::setWrapAround(bool wrapAround) { wrapAround_ = wrapAround; }

UInt SpatialPooler::getUpdatePeriod() const { return updatePeriod_; }

void SpatialPooler::setUpdatePeriod(UInt updatePeriod) {
  updatePeriod_ = updatePeriod;
}

Real SpatialPooler::getSynPermTrimThreshold() const {
  return synPermTrimThreshold_;
}

void SpatialPooler::setSynPermTrimThreshold(Real synPermTrimThreshold) {
  NTA_THROW << "DEPRECATED";
  NTA_CHECK(synPermTrimThreshold >= synPermMin_ &&
             synPermTrimThreshold <= synPermMax_);
  synPermTrimThreshold_ = synPermTrimThreshold;
}

Real SpatialPooler::getSynPermActiveInc() const { return synPermActiveInc_; }

void SpatialPooler::setSynPermActiveInc(Real synPermActiveInc) {
  NTA_CHECK(synPermActiveInc > 0.0f && synPermActiveInc < synPermMax_);
  synPermActiveInc_ = synPermActiveInc;
}

Real SpatialPooler::getSynPermInactiveDec() const {
  return synPermInactiveDec_;
}

void SpatialPooler::setSynPermInactiveDec(Real synPermInactiveDec) {
  NTA_CHECK(synPermInactiveDec >= 0.0f && synPermInactiveDec <= synPermMax_); 
  synPermInactiveDec_ = synPermInactiveDec;
}

Real SpatialPooler::getSynPermBelowStimulusInc() const {
  return synPermBelowStimulusInc_;
}

void SpatialPooler::setSynPermBelowStimulusInc(Real synPermBelowStimulusInc) {
  NTA_CHECK(synPermBelowStimulusInc > 0.0f && synPermBelowStimulusInc <= synPermMax_);
  synPermBelowStimulusInc_ = synPermBelowStimulusInc;
}

Real SpatialPooler::getSynPermConnected() const { return synPermConnected_; }

void SpatialPooler::setSynPermConnected(Real synPermConnected) {
  NTA_CHECK(synPermConnected > synPermMin_ && synPermConnected <= synPermMax_);
  synPermConnected_ = synPermConnected;
}

Real SpatialPooler::getSynPermMax() const { return 1.; }

void SpatialPooler::setSynPermMax(Real synPermMax) { 
  NTA_THROW << " Maximum Synaptic Permanence hardcoded to 1.";
  NTA_CHECK(synPermMax > synPermMin_);
  synPermMax_ = synPermMax; 
}

Real SpatialPooler::getMinPctOverlapDutyCycles() const {
  return minPctOverlapDutyCycles_;
}

void SpatialPooler::setMinPctOverlapDutyCycles(Real minPctOverlapDutyCycles) {
  NTA_CHECK(minPctOverlapDutyCycles > 0.0f && minPctOverlapDutyCycles <= 1.0f);
  minPctOverlapDutyCycles_ = minPctOverlapDutyCycles;
}

void SpatialPooler::getBoostFactors(Real boostFactors[]) const { //TODO make vector
  copy(boostFactors_.begin(), boostFactors_.end(), boostFactors);
}

void SpatialPooler::setBoostFactors(Real boostFactors[]) {
  boostFactors_.assign(&boostFactors[0], &boostFactors[numColumns_]);
}

void SpatialPooler::getOverlapDutyCycles(Real overlapDutyCycles[]) const {
  copy(overlapDutyCycles_.begin(), overlapDutyCycles_.end(), overlapDutyCycles);
}

void SpatialPooler::setOverlapDutyCycles(const Real overlapDutyCycles[]) {
  overlapDutyCycles_.assign(&overlapDutyCycles[0],
                            &overlapDutyCycles[numColumns_]);
}

void SpatialPooler::getActiveDutyCycles(Real activeDutyCycles[]) const {
  copy(activeDutyCycles_.begin(), activeDutyCycles_.end(), activeDutyCycles);
}

void SpatialPooler::setActiveDutyCycles(const Real activeDutyCycles[]) {
  activeDutyCycles_.assign(&activeDutyCycles[0],
                           &activeDutyCycles[numColumns_]);
}

void SpatialPooler::getMinOverlapDutyCycles(Real minOverlapDutyCycles[]) const {
  copy(minOverlapDutyCycles_.begin(), minOverlapDutyCycles_.end(),
       minOverlapDutyCycles);
}

void SpatialPooler::setMinOverlapDutyCycles(const Real minOverlapDutyCycles[]) {
  minOverlapDutyCycles_.assign(&minOverlapDutyCycles[0],
                               &minOverlapDutyCycles[numColumns_]);
}

void SpatialPooler::getPotential(UInt column, UInt potential[]) const {
  NTA_ASSERT(column < numColumns_);
  std::fill( potential, potential + numInputs_, 0 );
  const auto &synapses = connections_.synapsesForSegment( column );
  for(UInt i = 0; i < synapses.size(); i++) {
    const auto &synData = connections_.dataForSynapse( synapses[i] );
    potential[synData.presynapticCell] = 1;
  }
}

void SpatialPooler::setPotential(UInt column, const UInt potential[]) {
  NTA_ASSERT(column < numColumns_);

  // Remove all existing synapses.
  const auto &synapses = connections_.synapsesForSegment( column );
  while( synapses.size() > 0 )
    connections_.destroySynapse( synapses[0] );

  // Replace with new synapse.
  vector<UInt> potentialDenseVec( potential, potential + numInputs_ );
  const auto &perm = initPermanence_( potentialDenseVec, initConnectedPct_ );
  for(UInt i = 0; i < numInputs_; i++) {
    if( potential[i] )
      connections_.createSynapse( column, i, perm[i] );
  }
}

void SpatialPooler::getPermanence(UInt column, Real permanences[]) const {
  NTA_ASSERT(column < numColumns_);
  std::fill( permanences, permanences + numInputs_, 0. );
  const auto &synapses = connections_.synapsesForSegment( column );
  for( const auto &syn : synapses ) {
    const auto &synData = connections_.dataForSynapse( syn );
    permanences[ synData.presynapticCell ] = synData.permanence;
  }
}

void SpatialPooler::setPermanence(UInt column, const Real permanences[]) {
  NTA_ASSERT(column < numColumns_);
  
  // Remove all existing synapses.
  const auto &synapses = connections_.synapsesForSegment( column );
  while( synapses.size() > 0 )
    connections_.destroySynapse( synapses[0] );

  // Replace with new synapses.
  for(UInt i = 0; i < numInputs_; i++) {
    if( permanences[i] > 0 )
      connections_.createSynapse( column, i, permanences[i] );
  }
}

void SpatialPooler::getConnectedSynapses(UInt column,
                                         UInt connectedSynapses[]) const {
  NTA_ASSERT(column < numColumns_);
  std::fill( connectedSynapses, connectedSynapses + numInputs_, 0 );

  for( UInt seg = 0; seg < numColumns_; seg++ ) {
    const auto &synapses = connections_.synapsesForSegment( seg );
    for( const auto &syn : synapses ) {
      const auto &synData = connections_.dataForSynapse( syn );
      if( synData.permanence >= synPermConnected_ - PERMANENCE_EPSILON )
        connectedSynapses[ synData.presynapticCell ] = 1;
    }
  }
}

void SpatialPooler::getConnectedCounts(UInt connectedCounts[]) const {
  std::fill( connectedCounts, connectedCounts + numColumns_, 0 );
  for(UInt seg = 0; seg < numColumns_; seg++) {
    const auto &synapses = connections_.synapsesForSegment( seg );
    for( const auto &syn : synapses ) {
      const auto &synData = connections_.dataForSynapse( syn );
      if( synData.permanence >= synPermConnected_ - PERMANENCE_EPSILON )
        connectedCounts[ seg ] += 1;
    }
  }
}

const vector<UInt> &SpatialPooler::getOverlaps() const { return overlaps_; }

const vector<Real> &SpatialPooler::getBoostedOverlaps() const {
  return boostedOverlaps_;
}

void SpatialPooler::initialize(
    const vector<UInt> inputDimensions, const vector<UInt> columnDimensions,
    UInt potentialRadius, Real potentialPct, bool globalInhibition,
    Real localAreaDensity, Int numActiveColumnsPerInhArea,
    UInt stimulusThreshold, Real synPermInactiveDec, Real synPermActiveInc,
    Real synPermConnected, Real minPctOverlapDutyCycles, UInt dutyCyclePeriod,
    Real boostStrength, Int seed, UInt spVerbosity, bool wrapAround) {

  numInputs_ = 1u;
  inputDimensions_.clear();
  for (auto &inputDimension : inputDimensions) {
    NTA_CHECK(inputDimension > 0) << "Input dimensions must be positive integers!";
    numInputs_ *= inputDimension;
    inputDimensions_.push_back(inputDimension);
  }
  numColumns_ = 1u;
  columnDimensions_.clear();
  for (auto &columnDimension : columnDimensions) {
    NTA_CHECK(columnDimension > 0) << "Column dimensions must be positive integers!"; 
    numColumns_ *= columnDimension;
    columnDimensions_.push_back(columnDimension);
  }
  NTA_CHECK(numColumns_ > 0);
  NTA_CHECK(numInputs_ > 0);
  NTA_CHECK(inputDimensions_.size() == columnDimensions_.size());
  
  NTA_CHECK((numActiveColumnsPerInhArea > 0 && localAreaDensity < 0) ||
            (localAreaDensity > 0 && localAreaDensity <= MAX_LOCALAREADENSITY 
	     && numActiveColumnsPerInhArea < 0)
	   ) << numActiveColumnsPerInhArea << " vs " << localAreaDensity;
  numActiveColumnsPerInhArea_ = numActiveColumnsPerInhArea;
  localAreaDensity_ = localAreaDensity;
  
  rng_ = Random(seed);

  potentialRadius_ = potentialRadius > numInputs_ ? numInputs_ : potentialRadius;
  NTA_CHECK(potentialPct > 0 && potentialPct <= 1);
  potentialPct_ = potentialPct;
  globalInhibition_ = globalInhibition;
  stimulusThreshold_ = stimulusThreshold;
  synPermInactiveDec_ = synPermInactiveDec;
  synPermActiveInc_ = synPermActiveInc;
  synPermBelowStimulusInc_ = synPermConnected / 10.0f;
  synPermConnected_ = synPermConnected;
  minPctOverlapDutyCycles_ = minPctOverlapDutyCycles;
  dutyCyclePeriod_ = dutyCyclePeriod;
  boostStrength_ = boostStrength;
  spVerbosity_ = spVerbosity;
  wrapAround_ = wrapAround;
  synPermMin_ = 0.0f;
  synPermMax_ = 1.0f;
  synPermTrimThreshold_ = synPermActiveInc / 2.0f;
  NTA_CHECK(synPermTrimThreshold_ < synPermConnected_);
  updatePeriod_ = 50u;
  initConnectedPct_ = 0.5f;
  iterationNum_ = 0u;
  iterationLearnNum_ = 0u;

  tieBreaker_.resize(numColumns_);
  for (Size i = 0; i < numColumns_; i++) {
    tieBreaker_[i] = 0.01f * rng_.getReal64();
  }

  overlapDutyCycles_.assign(numColumns_, 0);
  activeDutyCycles_.assign(numColumns_, 0);
  minOverlapDutyCycles_.assign(numColumns_, 0.0);
  boostFactors_.assign(numColumns_, 1);
  overlaps_.resize(numColumns_);
  overlapsPct_.resize(numColumns_);
  boostedOverlaps_.resize(numColumns_);

  inhibitionRadius_ = 0;

  connections_.initialize(numColumns_);
  for (Size i = 0; i < numColumns_; ++i) {
<<<<<<< HEAD
=======
    connections_.createSegment( i );

>>>>>>> 929c66ad
    vector<UInt> potential = initMapPotential_(i, wrapAround_);
    vector<Real> perm = initPermanence_(potential, initConnectedPct_);
    for( UInt syn = 0; syn < potential.size(); syn++ )
      connections_.createSynapse( i, potential[syn], perm[syn] );

    connections_.raisePermanencesToThreshold( i, synPermConnected_, stimulusThreshold_, synPermTrimThreshold_ );
  }

  updateInhibitionRadius_();

  if (spVerbosity_ > 0) {
    printParameters();
    std::cout << "CPP SP seed                 = " << seed << std::endl;
  }
}


void SpatialPooler::compute(const UInt inputArray[], bool learn, UInt activeArray[]) {
  SDR input( inputDimensions_ );
  input.setDense( inputArray );

  SDR active( columnDimensions_ );
  compute( input, learn, active );
  copy(
      active.getDense().begin(),
      active.getDense().end(),
      activeArray);
}


void SpatialPooler::compute(SDR &input, bool learn, SDR &active) {
  updateBookeepingVars_(learn);
  calculateOverlap_(input, overlaps_);
  calculateOverlapPct_(overlaps_, overlapsPct_);

  if (learn) {
    boostOverlaps_(overlaps_, boostedOverlaps_);
  } else {
    boostedOverlaps_.assign(overlaps_.begin(), overlaps_.end());
  }

  auto &activeVector = active.getFlatSparse();
  inhibitColumns_(boostedOverlaps_, activeVector);
  // Notify the active SDR that its internal data vector has changed.  Always
  // call SDR's setter methods even if when modifying the SDR's own data
  // inplace.
  active.setFlatSparse( activeVector );

  if (learn) {
    adaptSynapses_(input, active);
    updateDutyCycles_(overlaps_, active);
    bumpUpWeakColumns_();
    updateBoostFactors_();
    if (isUpdateRound_()) {
      updateInhibitionRadius_();
      updateMinDutyCycles_();
    }
  }
}

// old API version 
void SpatialPooler::stripUnlearnedColumns(UInt activeArray[]) const {
  SDR active(columnDimensions_);
  active.setDense(activeArray);
  stripUnlearnedColumns(active);
  std::copy(active.getDense().begin(), active.getDense().end(), activeArray); 
}

// performs activeColumns AND current-round learned columns: active & activeDutyCyc_ 
void SpatialPooler::stripUnlearnedColumns(SDR& active) const {
  auto sparseCols = active.getFlatSparse();
  vector<UInt> res;
  res.reserve(sparseCols.size());

  for (const auto& col: sparseCols) { 
    if (activeDutyCycles_[col] > 0) {
      res.push_back(col);
    }
  }
  //update original SDR with changed values
  active.setFlatSparse(res);
}


void SpatialPooler::boostOverlaps_(const vector<UInt> &overlaps, //TODO use Eigen sparse vector here
                                   vector<Real> &boosted) const {
  for (UInt i = 0; i < numColumns_; i++) {
    boosted[i] = overlaps[i] * boostFactors_[i];
  }
}


UInt SpatialPooler::initMapColumn_(UInt column) const {
  NTA_ASSERT(column < numColumns_);
  vector<UInt> columnCoords;
  const CoordinateConverterND columnConv(columnDimensions_);
  columnConv.toCoord(column, columnCoords);

  vector<UInt> inputCoords;
  inputCoords.reserve(columnCoords.size());
  for (Size i = 0; i < columnCoords.size(); i++) {
    const Real inputCoord = ((Real)columnCoords[i] + 0.5f) *
                            (inputDimensions_[i] / (Real)columnDimensions_[i]);
    inputCoords.push_back(floor(inputCoord));
  }

  const CoordinateConverterND inputConv(inputDimensions_);
  return inputConv.toIndex(inputCoords);
}


vector<UInt> SpatialPooler::initMapPotential_(UInt column, bool wrapAround) {
  NTA_ASSERT(column < numColumns_);
  const UInt centerInput = initMapColumn_(column);

  vector<UInt> columnInputs;
  if (wrapAround) {
    for (UInt input : WrappingNeighborhood(centerInput, potentialRadius_, inputDimensions_)) {
      columnInputs.push_back(input);
    }
  } else {
    for (UInt input :
         Neighborhood(centerInput, potentialRadius_, inputDimensions_)) {
      columnInputs.push_back(input);
    }
  }

  const UInt numPotential = round(columnInputs.size() * potentialPct_);
  const auto selectedInputs = rng_.sample<UInt>(columnInputs, numPotential);
  const vector<UInt> potential = VectorHelpers::sparseToBinary<UInt>(selectedInputs, numInputs_);
  return potential;
}


Real SpatialPooler::initPermConnected_() {
  Real p =
      synPermConnected_ + (synPermMax_ - synPermConnected_) * rng_.getReal64();

  return round5_(p);
}


Real SpatialPooler::initPermNonConnected_() {
  Real p = synPermConnected_ * rng_.getReal64();
  return round5_(p);
}


vector<Real> SpatialPooler::initPermanence_(const vector<UInt> &potential, //TODO make potential sparse
                                            Real connectedPct) {
  vector<Real> perm(numInputs_, 0);
  for (UInt i = 0; i < numInputs_; i++) {
    if (potential[i] < 1) {
      continue;
    }

    if (rng_.getReal64() <= connectedPct) {
      perm[i] = initPermConnected_();
    } else {
      perm[i] = initPermNonConnected_();
    }
    perm[i] = perm[i] < synPermTrimThreshold_ ? 0.0f : perm[i];
  }

  return perm;
}


<<<<<<< HEAD
void SpatialPooler::clip_(vector<Real> &perm, bool trim) const {
  const Real minVal = trim ? synPermTrimThreshold_ : synPermMin_;
  for (auto &elem : perm) {
    elem = elem > synPermMax_ ? synPermMax_ : elem; //crop upper bound
    elem = elem < minVal ? synPermMin_ : elem; //crop lower
  }
}


void SpatialPooler::updatePermanencesForColumn_(vector<Real> &perm, UInt column,
                                                bool raisePerm) {
  NTA_ASSERT(column < numColumns_);

  if (raisePerm) {
    const vector<UInt> potential = potentialPools_.getSparseRow(column);
    raisePermanencesToThreshold_(perm, potential);
  }

  UInt numConnected = 0u;
  vector<Real> connectedSparse;
  for (Size i = 0; i < perm.size(); ++i) {
    if (perm[i] >= synPermConnected_ - PERMANENCE_EPSILON) {
      connectedSparse.push_back(i);
      ++numConnected;
    }
  }

  clip_(perm, true);
  connectedSynapses_.replaceSparseRow(column, connectedSparse.begin(), connectedSparse.end());
  permanences_.setRowFromDense(column, perm);
  connectedCounts_[column] = numConnected;
}


void SpatialPooler::raisePermanencesToThreshold_(
                      vector<Real>& perm,
                      const vector<UInt>& potential) const {

  if( stimulusThreshold_ == 0 )
    return;

  // Sort the potential pool by permanence values, and look for the synapse with
  // the N'th greatest permanence, where N is the desired minimum number of
  // connected synapses.  Then calculate how much to increase the N'th synapses
  // permance by such that it becomes a connected synapse.

  vector<UInt> index(potential.begin(), potential.end()); // Sort a copy, since original is const.
  auto minPermSynPtr = index.begin() + stimulusThreshold_ - 1;
  // Do a partial sort, it's faster than a full sort. Only minPermSynPtr is in
  // its final sorted position.
  nth_element(index.begin(), minPermSynPtr, index.end(),
      [&](UInt &A, UInt &B) { return perm[A] > perm[B]; });

  const Real increment = synPermConnected_ - perm[ *minPermSynPtr ];
  if( increment <= 0 ) // if( minPermSynPtr is already connected ) then ...
    return;            // Enough synapses are already connected.

  //Round up to multiple of synPermBelowStimulusInc_.
  const Real inc_rounded = ((increment + synPermBelowStimulusInc_) -
                             std::fmod(increment, synPermBelowStimulusInc_));

  // Raise the permance of all synapses in the potential pool uniformly.
  for( auto &elem : potential )
    perm[elem] += inc_rounded;

  clip_(perm, false);
  return;
}


=======
>>>>>>> 929c66ad
void SpatialPooler::updateInhibitionRadius_() {
  if (globalInhibition_) {
    inhibitionRadius_ =
        *max_element(columnDimensions_.begin(), columnDimensions_.end());
    return;
  }

  Real connectedSpan = 0.0f;
  for (UInt i = 0; i < numColumns_; i++) {
    connectedSpan += avgConnectedSpanForColumnND_(i);
  }
  connectedSpan /= numColumns_;
  const Real columnsPerInput = avgColumnsPerInput_();
  const Real diameter = connectedSpan * columnsPerInput;
  Real radius = (diameter - 1) / 2.0f;
  radius = max((Real)1.0, radius);
  inhibitionRadius_ = UInt(round(radius));
}


void SpatialPooler::updateMinDutyCycles_() {
  if (globalInhibition_ ||
      inhibitionRadius_ >
          *max_element(columnDimensions_.begin(), columnDimensions_.end())) {
    updateMinDutyCyclesGlobal_();
  } else {
    updateMinDutyCyclesLocal_();
  }
}


void SpatialPooler::updateMinDutyCyclesGlobal_() {
  const Real maxOverlapDutyCycles =
      *max_element(overlapDutyCycles_.begin(), overlapDutyCycles_.end());

  fill(minOverlapDutyCycles_.begin(), minOverlapDutyCycles_.end(),
       minPctOverlapDutyCycles_ * maxOverlapDutyCycles);
}


void SpatialPooler::updateMinDutyCyclesLocal_() {
  for (UInt i = 0; i < numColumns_; i++) {
    Real maxActiveDuty = 0.0f;
    Real maxOverlapDuty = 0.0f;
    if (wrapAround_) {
     for(auto column : WrappingNeighborhood(i, inhibitionRadius_, columnDimensions_)) {
      maxActiveDuty = max(maxActiveDuty, activeDutyCycles_[column]);
      maxOverlapDuty = max(maxOverlapDuty, overlapDutyCycles_[column]);
     }
    } else { 
     for(auto column: Neighborhood(i, inhibitionRadius_, columnDimensions_)) {
      maxActiveDuty = max(maxActiveDuty, activeDutyCycles_[column]);
      maxOverlapDuty = max(maxOverlapDuty, overlapDutyCycles_[column]);
      }
    }

    minOverlapDutyCycles_[i] = maxOverlapDuty * minPctOverlapDutyCycles_;
  }
}


void SpatialPooler::updateDutyCycles_(const vector<UInt> &overlaps,
                                      SDR &active) {

  // Turn the overlaps array into an SDR. Convert directly to flat-sparse to
  // avoid copies and  type convertions.
  SDR newOverlap({ numColumns_ });
  auto &overlapsSparseVec = newOverlap.getFlatSparse();
  for (UInt i = 0; i < numColumns_; i++) {
    if( overlaps[i] != 0 )
      overlapsSparseVec.push_back( i );
  }
  newOverlap.setFlatSparse( overlapsSparseVec );

  const UInt period = std::min(dutyCyclePeriod_, iterationNum_);

  updateDutyCyclesHelper_(overlapDutyCycles_, newOverlap, period);
  updateDutyCyclesHelper_(activeDutyCycles_, active, period);
}


Real SpatialPooler::avgColumnsPerInput_() const {
  const UInt numDim = max(columnDimensions_.size(), inputDimensions_.size());
  Real columnsPerInput = 0.0f;
  for (UInt i = 0; i < numDim; i++) {
    const Real col = (i < columnDimensions_.size()) ? columnDimensions_[i] : 1;
    const Real input = (i < inputDimensions_.size()) ? inputDimensions_[i] : 1;
    columnsPerInput += col / input;
  }
  return columnsPerInput / numDim;
}


Real SpatialPooler::avgConnectedSpanForColumnND_(UInt column) const {
  NTA_ASSERT(column < numColumns_);
  
  const UInt numDimensions = inputDimensions_.size();

  vector<UInt> connectedDense( numInputs_, 0 );
  getConnectedSynapses( column, connectedDense.data() );

  vector<UInt> maxCoord(numDimensions, 0);
  vector<UInt> minCoord(numDimensions, *max_element(inputDimensions_.begin(),
                                                    inputDimensions_.end()));
  const CoordinateConverterND conv(inputDimensions_);

  for (auto &elem : connectedDense) {
    if( elem == 0 )
      continue;
    vector<UInt> columnCoord;
    conv.toCoord(elem, columnCoord);
    for (size_t j = 0; j < columnCoord.size(); j++) {
      maxCoord[j] = max(maxCoord[j], columnCoord[j]); //FIXME this computation may be flawed
      minCoord[j] = min(minCoord[j], columnCoord[j]);
    }
  }

  UInt totalSpan = 0;
  for (size_t j = 0; j < inputDimensions_.size(); j++) {
    totalSpan += maxCoord[j] - minCoord[j] + 1;
  }

  return (Real)totalSpan / inputDimensions_.size();
}


void SpatialPooler::adaptSynapses_(SDR &input,
                                   SDR &active) {
<<<<<<< HEAD
  vector<Real> permChanges(numInputs_, -1 * synPermInactiveDec_);
  for(const auto &idx : input.getFlatSparse())
    permChanges[idx] = synPermActiveInc_;

  for(const auto &column : active.getFlatSparse()) {
    const vector<UInt> potential = potentialPools_.getSparseRow(column);
    vector<Real> perm(numInputs_, 0);
    permanences_.getRowToDense(column, perm);
    for (auto & elem : potential) {
        perm[elem] += permChanges[elem];
    }

    updatePermanencesForColumn_(perm, column, true);
=======
  for(const auto &column : active.getFlatSparse()) {
    connections_.adaptSegment(column, input, synPermActiveInc_, synPermInactiveDec_);
    connections_.raisePermanencesToThreshold( column,
              synPermConnected_, stimulusThreshold_, synPermTrimThreshold_  );
>>>>>>> 929c66ad
  }
}


void SpatialPooler::bumpUpWeakColumns_() {
  for (UInt i = 0; i < numColumns_; i++) {
    if (overlapDutyCycles_[i] >= minOverlapDutyCycles_[i]) {
      continue;
    }
<<<<<<< HEAD
    vector<Real> perm(numInputs_, 0);
    const vector<UInt> potential = potentialPools_.getSparseRow(i);
    permanences_.getRowToDense(i, perm);
    for (const auto & elem : potential) {
      perm[elem] += synPermBelowStimulusInc_;
    }
    updatePermanencesForColumn_(perm, i, false);
=======
    connections_.bumpSegment( i, synPermBelowStimulusInc_ );
>>>>>>> 929c66ad
  }
}


void SpatialPooler::updateDutyCyclesHelper_(vector<Real> &dutyCycles,
                                            SDR &newValues,
                                            UInt period) {
  NTA_ASSERT(period > 0);
  NTA_ASSERT(dutyCycles.size() == newValues.size);

  // Duty cycles are exponential moving averages, typically written like:
  //   alpha = 1 / period
  //   DC( time ) = DC( time - 1 ) * (1 - alpha) + value( time ) * alpha
  // However since the values are sparse this equation is split into two loops,
  // and the second loop iterates over only the non-zero values.

  const Real decay = (Real) (period - 1) / period;
  for (Size i = 0; i < dutyCycles.size(); i++)
    dutyCycles[i] *= decay;

  const Real increment = 1. / period;  // All non-zero values are 1.
  for(const auto &idx : newValues.getFlatSparse())
    dutyCycles[idx] += increment;
}


void SpatialPooler::updateBoostFactors_() {
  if (globalInhibition_) {
    updateBoostFactorsGlobal_();
  } else {
    updateBoostFactorsLocal_();
  }
}


void SpatialPooler::updateBoostFactorsGlobal_() {
  Real targetDensity;
  if (numActiveColumnsPerInhArea_ > 0) {
    UInt inhibitionArea =
        pow((Real)(2 * inhibitionRadius_ + 1), (Real)columnDimensions_.size());
    inhibitionArea = min(inhibitionArea, numColumns_);
    NTA_ASSERT(inhibitionArea > 0);
    targetDensity = ((Real)numActiveColumnsPerInhArea_) / inhibitionArea;
    targetDensity = min(targetDensity, (Real)MAX_LOCALAREADENSITY);
  } else {
    targetDensity = localAreaDensity_;
  }

  for (UInt i = 0; i < numColumns_; ++i) {
    boostFactors_[i] = exp((targetDensity - activeDutyCycles_[i]) * boostStrength_);
  }
}


void SpatialPooler::updateBoostFactorsLocal_() {
  for (UInt i = 0; i < numColumns_; ++i) {
    UInt numNeighbors = 0u;
    Real localActivityDensity = 0.0f;

    if (wrapAround_) {
      for(auto neighbor: WrappingNeighborhood(i, inhibitionRadius_, columnDimensions_)) {
        localActivityDensity += activeDutyCycles_[neighbor];
        numNeighbors += 1;
      }
    } else {
      for(auto neighbor: Neighborhood(i, inhibitionRadius_, columnDimensions_)) {
        localActivityDensity += activeDutyCycles_[neighbor];
        numNeighbors += 1;
      }
    }

    const Real targetDensity = localActivityDensity / numNeighbors;
    boostFactors_[i] =
        exp((targetDensity - activeDutyCycles_[i]) * boostStrength_);
  }
}


void SpatialPooler::updateBookeepingVars_(bool learn) {
  iterationNum_++;
  if (learn) {
    iterationLearnNum_++;
  }
}


void SpatialPooler::calculateOverlap_(SDR &input,
                                      vector<UInt> &overlaps) const {
<<<<<<< HEAD
  overlaps.assign(numColumns_, 0);
  const auto &inputVector = input.getDense();
  connectedSynapses_.rightVecSumAtNZ(inputVector.begin(), inputVector.end(),
                                     overlaps.begin(),    overlaps.end());
=======
  overlaps.resize( numColumns_ );
  vector<UInt32> potentialOverlaps( numColumns_ );
  connections_.computeActivity(overlaps, potentialOverlaps,
        input.getFlatSparse(), synPermConnected_);
>>>>>>> 929c66ad
}


void SpatialPooler::calculateOverlapPct_(const vector<UInt> &overlaps,
                                         vector<Real> &overlapPct) const {
  overlapPct.assign(numColumns_, 0);
  vector<UInt> connectedCounts( numColumns_ );
  getConnectedCounts( connectedCounts.data() );

  for (UInt i = 0; i < numColumns_; i++) {
    if (connectedCounts[i] != 0) {
      overlapPct[i] = ((Real)overlaps[i]) / connectedCounts[i];
    } 
  }
}


void SpatialPooler::inhibitColumns_(const vector<Real> &overlaps,
                                    vector<UInt> &activeColumns) const {
  Real density = localAreaDensity_;
  if (numActiveColumnsPerInhArea_ > 0) {
    UInt inhibitionArea =
        pow((Real)(2 * inhibitionRadius_ + 1), (Real)columnDimensions_.size());
    inhibitionArea = min(inhibitionArea, numColumns_);
    density = ((Real)numActiveColumnsPerInhArea_) / inhibitionArea;
    density = min(density, (Real)MAX_LOCALAREADENSITY);
  }

  if (globalInhibition_ ||
      inhibitionRadius_ >
          *max_element(columnDimensions_.begin(), columnDimensions_.end())) {
    inhibitColumnsGlobal_(overlaps, density, activeColumns);
  } else {
    inhibitColumnsLocal_(overlaps, density, activeColumns);
  }
}


void SpatialPooler::inhibitColumnsGlobal_(const vector<Real> &overlaps,
                                          Real density,
                                          vector<UInt> &activeColumns) const {
  NTA_ASSERT(!overlaps.empty());
  NTA_ASSERT(density > 0.0f && density <= 1.0f);

  activeColumns.clear();
  const UInt numDesired = (UInt)(density * numColumns_);
  NTA_CHECK(numDesired > 0) << "Not enough columns (" << numColumns_ << ") "
                            << "for desired density (" << density << ").";
  // Sort the columns by the amount of overlap.  First make a list of all of the
  // column indexes.
  activeColumns.reserve(numColumns_);
  for(UInt i = 0; i < numColumns_; i++)
    activeColumns.push_back(i);
  // Compare the column indexes by their overlap.
  auto compare = [&overlaps](const UInt &a, const UInt &b) -> bool
    {return overlaps[a] > overlaps[b];};
  // Do a partial sort to divide the winners from the losers.  This sort is
  // faster than a regular sort because it stops after it partitions the
  // elements about the Nth element, with all elements on their correct side of
  // the Nth element.
  std::nth_element(
    activeColumns.begin(),
    activeColumns.begin() + numDesired,
    activeColumns.end(),
    compare);
  // Remove the columns which lost the competition.
  activeColumns.resize(numDesired);
  // Finish sorting the winner columns by their overlap.
  std::sort(activeColumns.begin(), activeColumns.end(), compare);
  // Remove sub-threshold winners
  while( !activeColumns.empty() && 
         overlaps[activeColumns.back()] < stimulusThreshold_)
      activeColumns.pop_back();
}


void SpatialPooler::inhibitColumnsLocal_(const vector<Real> &overlaps,
                                         Real density,
                                         vector<UInt> &activeColumns) const {
  activeColumns.clear();

  // Tie-breaking: when overlaps are equal, columns that have already been
  // selected are treated as "bigger".
  vector<bool> activeColumnsDense(numColumns_, false);

  for (UInt column = 0; column < numColumns_; column++) {
    if (overlaps[column] < stimulusThreshold_) {
      continue;
    }
    
    UInt numNeighbors = 0;
    UInt numBigger = 0;


      if (wrapAround_) {
        for(auto neighbor: WrappingNeighborhood(column, inhibitionRadius_,columnDimensions_)) {
          if (neighbor == column) {
            continue;
          }
          numNeighbors++;

          const Real difference = overlaps[neighbor] - overlaps[column];
          if (difference > 0 || (difference == 0 && activeColumnsDense[neighbor])) {
            numBigger++;
          }
	}
      } else {
        for(auto neighbor: Neighborhood(column, inhibitionRadius_, columnDimensions_)) {
          if (neighbor == column) {
            continue;
          }
          numNeighbors++;

          const Real difference = overlaps[neighbor] - overlaps[column];
          if (difference > 0 || (difference == 0 && activeColumnsDense[neighbor])) {
            numBigger++;
          }
	}
      }

      const UInt numActive = (UInt)(0.5f + (density * (numNeighbors + 1)));
      if (numBigger < numActive) {
        activeColumns.push_back(column);
        activeColumnsDense[column] = true;
      }
  }
}


bool SpatialPooler::isUpdateRound_() const {
  return (iterationNum_ % updatePeriod_) == 0;
}


UInt SpatialPooler::persistentSize() const {
  // TODO: this won't scale!
  stringstream s;
  s.flags(ios::scientific);
  s.precision(numeric_limits<double>::digits10 + 1);
  this->save(s);
  return s.str().size();
}


void SpatialPooler::save(ostream &outStream) const {
  // Write a starting marker and version.
  outStream << std::setprecision(std::numeric_limits<Real>::max_digits10);
  outStream << "SpatialPooler" << endl;
  outStream << version_ << endl;

  // Store the simple variables first.
  outStream << numInputs_ << " " << numColumns_ << " " << potentialRadius_
            << " ";

  outStream << potentialPct_ << " ";
  outStream << initConnectedPct_ << " " << globalInhibition_ << " " 
	  << numActiveColumnsPerInhArea_ << " " << localAreaDensity_ << " ";

  outStream << stimulusThreshold_ << " " << inhibitionRadius_ << " "
            << dutyCyclePeriod_ << " ";

  outStream << boostStrength_ << " ";

  outStream << iterationNum_ << " " << iterationLearnNum_ << " " << spVerbosity_
            << " " << updatePeriod_ << " ";

  outStream << synPermMin_ << " " << synPermMax_ << " " 
    << synPermTrimThreshold_ << " " << synPermInactiveDec_ << " "
    << synPermActiveInc_ << " " << synPermBelowStimulusInc_ << " "
    << synPermConnected_ << " " << minPctOverlapDutyCycles_ << " ";

  outStream << wrapAround_ << " " << endl;

  // Store vectors.
  outStream << inputDimensions_.size() << " ";
  for (auto &elem : inputDimensions_) {
    outStream << elem << " ";
  }
  outStream << endl;

  outStream << columnDimensions_.size() << " ";
  for (auto &elem : columnDimensions_) {
    outStream << elem << " ";
  }
  outStream << endl;

  for (UInt i = 0; i < numColumns_; i++) {
    outStream << boostFactors_[i] << " ";
  }
  outStream << endl;

  for (UInt i = 0; i < numColumns_; i++) {
    outStream << overlapDutyCycles_[i] << " ";
  }
  outStream << endl;

  for (UInt i = 0; i < numColumns_; i++) {
    outStream <<  activeDutyCycles_[i] << " ";
  }
  outStream << endl;

  for (UInt i = 0; i < numColumns_; i++) {
    outStream << minOverlapDutyCycles_[i] << " ";
  }
  outStream << endl;

  for (UInt i = 0; i < numColumns_; i++) {
    outStream << tieBreaker_[i] << " ";
  }
  outStream << endl;

  connections_.save( outStream );

  //Random
  outStream << rng_ << endl;

  outStream << "~SpatialPooler" << endl;
}

// Implementation note: this method sets up the instance using data from
// inStream. This method does not call initialize. As such we have to be careful
// that everything in initialize is handled properly here.
void SpatialPooler::load(istream &inStream) {
  // Current version
  version_ = 2;

  // Check the marker
  string marker;
  inStream >> marker;
  NTA_CHECK(marker == "SpatialPooler");

  // Check the saved version.
  UInt version;
  inStream >> version;
  NTA_CHECK(version == version_);

  // Retrieve simple variables
  inStream >> numInputs_ >> numColumns_ >> potentialRadius_ >> potentialPct_ >>
      initConnectedPct_ >> globalInhibition_ >> numActiveColumnsPerInhArea_ >>
      localAreaDensity_ >> stimulusThreshold_ >> inhibitionRadius_ >>
      dutyCyclePeriod_ >> boostStrength_ >> iterationNum_ >>
      iterationLearnNum_ >> spVerbosity_ >> updatePeriod_

      >> synPermMin_ >> synPermMax_ >> synPermTrimThreshold_ >>
      synPermInactiveDec_ >> synPermActiveInc_ >> synPermBelowStimulusInc_ >>
      synPermConnected_ >> minPctOverlapDutyCycles_;
  inStream >> wrapAround_;

  // Retrieve vectors.
  UInt numInputDimensions;
  inStream >> numInputDimensions;
  inputDimensions_.resize(numInputDimensions);
  for (UInt i = 0; i < numInputDimensions; i++) {
    inStream >> inputDimensions_[i];
  }

  UInt numColumnDimensions;
  inStream >> numColumnDimensions;
  columnDimensions_.resize(numColumnDimensions);
  for (UInt i = 0; i < numColumnDimensions; i++) {
    inStream >> columnDimensions_[i];
  }

  boostFactors_.resize(numColumns_);
  for (UInt i = 0; i < numColumns_; i++) {
    inStream >> boostFactors_[i];
  }

  overlapDutyCycles_.resize(numColumns_);
  for (UInt i = 0; i < numColumns_; i++) {
    inStream >> overlapDutyCycles_[i];
  }

  activeDutyCycles_.resize(numColumns_);
  for (UInt i = 0; i < numColumns_; i++) {
    inStream >> activeDutyCycles_[i];
  }

  minOverlapDutyCycles_.resize(numColumns_);
  for (UInt i = 0; i < numColumns_; i++) {
    inStream >> minOverlapDutyCycles_[i];
  }

  tieBreaker_.resize(numColumns_);
  for (UInt i = 0; i < numColumns_; i++) {
    inStream >> tieBreaker_[i];
  }

  connections_.load( inStream );

  inStream >> rng_;

  inStream >> marker;
  NTA_CHECK(marker == "~SpatialPooler");

  // initialize ephemeral members
  overlaps_.resize(numColumns_);
  overlapsPct_.resize(numColumns_);
  boostedOverlaps_.resize(numColumns_);
}


//----------------------------------------------------------------------
// Debugging helpers
//----------------------------------------------------------------------

// Print the main SP creation parameters
void SpatialPooler::printParameters() const {
  std::cout << "------------CPP SpatialPooler Parameters ------------------\n";
  std::cout
      << "iterationNum                = " << getIterationNum() << std::endl
      << "iterationLearnNum           = " << getIterationLearnNum() << std::endl
      << "numInputs                   = " << getNumInputs() << std::endl
      << "numColumns                  = " << getNumColumns() << std::endl
      << "numActiveColumnsPerInhArea  = " << getNumActiveColumnsPerInhArea()
      << std::endl
      << "potentialPct                = " << getPotentialPct() << std::endl
      << "globalInhibition            = " << getGlobalInhibition() << std::endl
      << "localAreaDensity            = " << getLocalAreaDensity() << std::endl
      << "stimulusThreshold           = " << getStimulusThreshold() << std::endl
      << "synPermActiveInc            = " << getSynPermActiveInc() << std::endl
      << "synPermInactiveDec          = " << getSynPermInactiveDec()
      << std::endl
      << "synPermConnected            = " << getSynPermConnected() << std::endl
      << "minPctOverlapDutyCycles     = " << getMinPctOverlapDutyCycles()
      << std::endl
      << "dutyCyclePeriod             = " << getDutyCyclePeriod() << std::endl
      << "boostStrength               = " << getBoostStrength() << std::endl
      << "spVerbosity                 = " << getSpVerbosity() << std::endl
      << "wrapAround                  = " << getWrapAround() << std::endl
      << "version                     = " << version() << std::endl;
}

void SpatialPooler::printState(vector<UInt> &state) {
  std::cout << "[  ";
  for (UInt i = 0; i != state.size(); ++i) {
    if (i > 0 && i % 10 == 0) {
      std::cout << "\n   ";
    }
    std::cout << state[i] << " ";
  }
  std::cout << "]\n";
}

void SpatialPooler::printState(vector<Real> &state) {
  std::cout << "[  ";
  for (UInt i = 0; i != state.size(); ++i) {
    if (i > 0 && i % 10 == 0) {
      std::cout << "\n   ";
    }
    std::printf("%6.3f ", state[i]);
  }
  std::cout << "]\n";
}

/** equals implementation based on serialization */
bool SpatialPooler::operator==(const SpatialPooler& o) const{
  stringstream s;
  s.flags(ios::scientific);
  s.precision(numeric_limits<double>::digits10 + 1);
  
  this->save(s);
  const string thisStr = s.str();

  s.str(""); //clear stream
  o.save(s);
  const string otherStr = s.str();

  return thisStr == otherStr;
}<|MERGE_RESOLUTION|>--- conflicted
+++ resolved
@@ -481,11 +481,8 @@
 
   connections_.initialize(numColumns_);
   for (Size i = 0; i < numColumns_; ++i) {
-<<<<<<< HEAD
-=======
     connections_.createSegment( i );
 
->>>>>>> 929c66ad
     vector<UInt> potential = initMapPotential_(i, wrapAround_);
     vector<Real> perm = initPermanence_(potential, initConnectedPct_);
     for( UInt syn = 0; syn < potential.size(); syn++ )
@@ -654,79 +651,6 @@
 }
 
 
-<<<<<<< HEAD
-void SpatialPooler::clip_(vector<Real> &perm, bool trim) const {
-  const Real minVal = trim ? synPermTrimThreshold_ : synPermMin_;
-  for (auto &elem : perm) {
-    elem = elem > synPermMax_ ? synPermMax_ : elem; //crop upper bound
-    elem = elem < minVal ? synPermMin_ : elem; //crop lower
-  }
-}
-
-
-void SpatialPooler::updatePermanencesForColumn_(vector<Real> &perm, UInt column,
-                                                bool raisePerm) {
-  NTA_ASSERT(column < numColumns_);
-
-  if (raisePerm) {
-    const vector<UInt> potential = potentialPools_.getSparseRow(column);
-    raisePermanencesToThreshold_(perm, potential);
-  }
-
-  UInt numConnected = 0u;
-  vector<Real> connectedSparse;
-  for (Size i = 0; i < perm.size(); ++i) {
-    if (perm[i] >= synPermConnected_ - PERMANENCE_EPSILON) {
-      connectedSparse.push_back(i);
-      ++numConnected;
-    }
-  }
-
-  clip_(perm, true);
-  connectedSynapses_.replaceSparseRow(column, connectedSparse.begin(), connectedSparse.end());
-  permanences_.setRowFromDense(column, perm);
-  connectedCounts_[column] = numConnected;
-}
-
-
-void SpatialPooler::raisePermanencesToThreshold_(
-                      vector<Real>& perm,
-                      const vector<UInt>& potential) const {
-
-  if( stimulusThreshold_ == 0 )
-    return;
-
-  // Sort the potential pool by permanence values, and look for the synapse with
-  // the N'th greatest permanence, where N is the desired minimum number of
-  // connected synapses.  Then calculate how much to increase the N'th synapses
-  // permance by such that it becomes a connected synapse.
-
-  vector<UInt> index(potential.begin(), potential.end()); // Sort a copy, since original is const.
-  auto minPermSynPtr = index.begin() + stimulusThreshold_ - 1;
-  // Do a partial sort, it's faster than a full sort. Only minPermSynPtr is in
-  // its final sorted position.
-  nth_element(index.begin(), minPermSynPtr, index.end(),
-      [&](UInt &A, UInt &B) { return perm[A] > perm[B]; });
-
-  const Real increment = synPermConnected_ - perm[ *minPermSynPtr ];
-  if( increment <= 0 ) // if( minPermSynPtr is already connected ) then ...
-    return;            // Enough synapses are already connected.
-
-  //Round up to multiple of synPermBelowStimulusInc_.
-  const Real inc_rounded = ((increment + synPermBelowStimulusInc_) -
-                             std::fmod(increment, synPermBelowStimulusInc_));
-
-  // Raise the permance of all synapses in the potential pool uniformly.
-  for( auto &elem : potential )
-    perm[elem] += inc_rounded;
-
-  clip_(perm, false);
-  return;
-}
-
-
-=======
->>>>>>> 929c66ad
 void SpatialPooler::updateInhibitionRadius_() {
   if (globalInhibition_) {
     inhibitionRadius_ =
@@ -855,26 +779,10 @@
 
 void SpatialPooler::adaptSynapses_(SDR &input,
                                    SDR &active) {
-<<<<<<< HEAD
-  vector<Real> permChanges(numInputs_, -1 * synPermInactiveDec_);
-  for(const auto &idx : input.getFlatSparse())
-    permChanges[idx] = synPermActiveInc_;
-
-  for(const auto &column : active.getFlatSparse()) {
-    const vector<UInt> potential = potentialPools_.getSparseRow(column);
-    vector<Real> perm(numInputs_, 0);
-    permanences_.getRowToDense(column, perm);
-    for (auto & elem : potential) {
-        perm[elem] += permChanges[elem];
-    }
-
-    updatePermanencesForColumn_(perm, column, true);
-=======
   for(const auto &column : active.getFlatSparse()) {
     connections_.adaptSegment(column, input, synPermActiveInc_, synPermInactiveDec_);
     connections_.raisePermanencesToThreshold( column,
               synPermConnected_, stimulusThreshold_, synPermTrimThreshold_  );
->>>>>>> 929c66ad
   }
 }
 
@@ -884,17 +792,7 @@
     if (overlapDutyCycles_[i] >= minOverlapDutyCycles_[i]) {
       continue;
     }
-<<<<<<< HEAD
-    vector<Real> perm(numInputs_, 0);
-    const vector<UInt> potential = potentialPools_.getSparseRow(i);
-    permanences_.getRowToDense(i, perm);
-    for (const auto & elem : potential) {
-      perm[elem] += synPermBelowStimulusInc_;
-    }
-    updatePermanencesForColumn_(perm, i, false);
-=======
     connections_.bumpSegment( i, synPermBelowStimulusInc_ );
->>>>>>> 929c66ad
   }
 }
 
@@ -983,17 +881,10 @@
 
 void SpatialPooler::calculateOverlap_(SDR &input,
                                       vector<UInt> &overlaps) const {
-<<<<<<< HEAD
-  overlaps.assign(numColumns_, 0);
-  const auto &inputVector = input.getDense();
-  connectedSynapses_.rightVecSumAtNZ(inputVector.begin(), inputVector.end(),
-                                     overlaps.begin(),    overlaps.end());
-=======
   overlaps.resize( numColumns_ );
   vector<UInt32> potentialOverlaps( numColumns_ );
   connections_.computeActivity(overlaps, potentialOverlaps,
         input.getFlatSparse(), synPermConnected_);
->>>>>>> 929c66ad
 }
 
 
