/* ---------------------------------------------------------------------
 * Numenta Platform for Intelligent Computing (NuPIC)
 * Copyright (C) 2013, Numenta, Inc.  Unless you have an agreement
 * with Numenta, Inc., for a separate license for this software code, the
 * following terms and conditions apply:
 *
 * This program is free software: you can redistribute it and/or modify
 * it under the terms of the GNU Affero Public License version 3 as
 * published by the Free Software Foundation.
 *
 * This program is distributed in the hope that it will be useful,
 * but WITHOUT ANY WARRANTY; without even the implied warranty of
 * MERCHANTABILITY or FITNESS FOR A PARTICULAR PURPOSE.
 * See the GNU Affero Public License for more details.
 *
 * You should have received a copy of the GNU Affero Public License
 * along with this program.  If not, see http://www.gnu.org/licenses.
 *
 * http://numenta.org/licenses/
 * ----------------------------------------------------------------------
 */

/** @file
 * Implementation of SpatialPooler
 */

#include <string>
#include <algorithm>
#include <iterator> //begin()
#include <cmath> //fmod

#include <nupic/algorithms/SpatialPooler.hpp>
#include <nupic/math/Topology.hpp>
#include <nupic/math/Math.hpp> // nupic::Epsilon
#include <nupic/utils/VectorHelpers.hpp>

using namespace std;
using namespace nupic;
using nupic::algorithms::spatial_pooler::SpatialPooler;
using namespace nupic::math::topology;
using nupic::sdr::SDR;
using nupic::utils::VectorHelpers;
using nupic::algorithms::connections::Permanence;

// Round f to 5 digits of precision. This is used to set
// permanence values and help avoid small amounts of drift between
// platforms/implementations
static Real round5_(const Real f)
{
  return ((Real) ((Int) (f * 100000.0f))) / 100000.0f;
}

class CoordinateConverterND {

public:
  CoordinateConverterND(const vector<UInt> &dimensions) {
    NTA_ASSERT(!dimensions.empty());

    dimensions_ = dimensions;
    UInt b = 1u;
    for (Size i = dimensions.size(); i > 0u; i--) {
      bounds_.insert(bounds_.begin(), b);
      b *= dimensions[i-1];
    }
  }

  void toCoord(UInt index, vector<UInt> &coord) const {
    coord.clear();
    for (Size i = 0u; i < bounds_.size(); i++) {
      coord.push_back((index / bounds_[i]) % dimensions_[i]);
    }
  };

  UInt toIndex(vector<UInt> &coord) const {
    UInt index = 0;
    for (Size i = 0; i < coord.size(); i++) {
      index += coord[i] * bounds_[i];
    }
    return index;
  };

private:
  vector<UInt> dimensions_;
  vector<UInt> bounds_;
};

SpatialPooler::SpatialPooler() {
  // The current version number.
  version_ = 2;
}

SpatialPooler::SpatialPooler(
    const vector<UInt> inputDimensions, const vector<UInt> columnDimensions,
    UInt potentialRadius, Real potentialPct, bool globalInhibition,
    Real localAreaDensity, Int numActiveColumnsPerInhArea,
    UInt stimulusThreshold, Real synPermInactiveDec, Real synPermActiveInc,
    Real synPermConnected, Real minPctOverlapDutyCycles, UInt dutyCyclePeriod,
    Real boostStrength, Int seed, UInt spVerbosity, bool wrapAround)
    : SpatialPooler::SpatialPooler()
{
  // The current version number for serialzation.
  version_ = 2;

  initialize(inputDimensions,
             columnDimensions,
             potentialRadius,
             potentialPct,
             globalInhibition,
             localAreaDensity,
             numActiveColumnsPerInhArea,
             stimulusThreshold,
             synPermInactiveDec,
             synPermActiveInc,
             synPermConnected,
             minPctOverlapDutyCycles,
             dutyCyclePeriod,
             boostStrength,
             seed,
             spVerbosity,
             wrapAround);
}

vector<UInt> SpatialPooler::getColumnDimensions() const {
  return columnDimensions_;
}

vector<UInt> SpatialPooler::getInputDimensions() const {
  return inputDimensions_;
}

UInt SpatialPooler::getNumColumns() const { return numColumns_; }

UInt SpatialPooler::getNumInputs() const { return numInputs_; }

UInt SpatialPooler::getPotentialRadius() const { return potentialRadius_; }

void SpatialPooler::setPotentialRadius(UInt potentialRadius) {
  NTA_CHECK(potentialRadius < numInputs_);
  potentialRadius_ = potentialRadius;
}

Real SpatialPooler::getPotentialPct() const { return potentialPct_; }

void SpatialPooler::setPotentialPct(Real potentialPct) {
  NTA_CHECK(potentialPct > 0.0f && potentialPct <= 1.0f);
  potentialPct_ = potentialPct;
}

bool SpatialPooler::getGlobalInhibition() const { return globalInhibition_; }

void SpatialPooler::setGlobalInhibition(bool globalInhibition) {
  globalInhibition_ = globalInhibition;
}

Int SpatialPooler::getNumActiveColumnsPerInhArea() const {
  return numActiveColumnsPerInhArea_;
}

void SpatialPooler::setNumActiveColumnsPerInhArea(UInt numActiveColumnsPerInhArea) {
  NTA_CHECK(numActiveColumnsPerInhArea > 0u && numActiveColumnsPerInhArea <= numColumns_); //TODO this boundary could be smarter
  numActiveColumnsPerInhArea_ = numActiveColumnsPerInhArea;
  localAreaDensity_ = DISABLED;  //MUTEX with localAreaDensity
}

Real SpatialPooler::getLocalAreaDensity() const { return localAreaDensity_; }

void SpatialPooler::setLocalAreaDensity(Real localAreaDensity) {
  NTA_CHECK(localAreaDensity > 0.0f && localAreaDensity <= 1.0f);
  localAreaDensity_ = localAreaDensity;
  numActiveColumnsPerInhArea_ = DISABLED; //MUTEX with numActiveColumnsPerInhArea
}

UInt SpatialPooler::getStimulusThreshold() const { return stimulusThreshold_; }

void SpatialPooler::setStimulusThreshold(UInt stimulusThreshold) {
  stimulusThreshold_ = stimulusThreshold;
}

UInt SpatialPooler::getInhibitionRadius() const { return inhibitionRadius_; }

void SpatialPooler::setInhibitionRadius(UInt inhibitionRadius) {
  inhibitionRadius_ = inhibitionRadius;
}

UInt SpatialPooler::getDutyCyclePeriod() const { return dutyCyclePeriod_; }

void SpatialPooler::setDutyCyclePeriod(UInt dutyCyclePeriod) {
  dutyCyclePeriod_ = dutyCyclePeriod;
}

Real SpatialPooler::getBoostStrength() const { return boostStrength_; }

void SpatialPooler::setBoostStrength(Real boostStrength) {
  NTA_CHECK(boostStrength >= 0.0f);
  boostStrength_ = boostStrength;
}

UInt SpatialPooler::getIterationNum() const { return iterationNum_; }

void SpatialPooler::setIterationNum(UInt iterationNum) {
  iterationNum_ = iterationNum;
}

UInt SpatialPooler::getIterationLearnNum() const { return iterationLearnNum_; }

void SpatialPooler::setIterationLearnNum(UInt iterationLearnNum) {
  iterationLearnNum_ = iterationLearnNum;
}

UInt SpatialPooler::getSpVerbosity() const { return spVerbosity_; }

void SpatialPooler::setSpVerbosity(UInt spVerbosity) {
  spVerbosity_ = spVerbosity;
}

bool SpatialPooler::getWrapAround() const { return wrapAround_; }

void SpatialPooler::setWrapAround(bool wrapAround) { wrapAround_ = wrapAround; }

UInt SpatialPooler::getUpdatePeriod() const { return updatePeriod_; }

void SpatialPooler::setUpdatePeriod(UInt updatePeriod) {
  updatePeriod_ = updatePeriod;
}

Real SpatialPooler::getSynPermActiveInc() const { return synPermActiveInc_; }

void SpatialPooler::setSynPermActiveInc(Real synPermActiveInc) {
  NTA_CHECK( synPermActiveInc > connections::minPermanence );
  NTA_CHECK( synPermActiveInc <= connections::maxPermanence );
  synPermActiveInc_ = synPermActiveInc;
}

Real SpatialPooler::getSynPermInactiveDec() const {
  return synPermInactiveDec_;
}

void SpatialPooler::setSynPermInactiveDec(Real synPermInactiveDec) {
  NTA_CHECK( synPermInactiveDec >= connections::minPermanence );
  NTA_CHECK( synPermInactiveDec <= connections::maxPermanence );
  synPermInactiveDec_ = synPermInactiveDec;
}

Real SpatialPooler::getSynPermBelowStimulusInc() const {
  return synPermBelowStimulusInc_;
}

void SpatialPooler::setSynPermBelowStimulusInc(Real synPermBelowStimulusInc) {
  NTA_CHECK( synPermBelowStimulusInc > connections::minPermanence );
  NTA_CHECK( synPermBelowStimulusInc <= connections::maxPermanence );
  synPermBelowStimulusInc_ = synPermBelowStimulusInc;
}

Real SpatialPooler::getSynPermConnected() const { return synPermConnected_; }

Real SpatialPooler::getSynPermMax() const { return connections::maxPermanence; }

Real SpatialPooler::getMinPctOverlapDutyCycles() const {
  return minPctOverlapDutyCycles_;
}

void SpatialPooler::setMinPctOverlapDutyCycles(Real minPctOverlapDutyCycles) {
  NTA_CHECK(minPctOverlapDutyCycles > 0.0f && minPctOverlapDutyCycles <= 1.0f);
  minPctOverlapDutyCycles_ = minPctOverlapDutyCycles;
}

void SpatialPooler::getBoostFactors(Real boostFactors[]) const { //TODO make vector
  copy(boostFactors_.begin(), boostFactors_.end(), boostFactors);
}

void SpatialPooler::setBoostFactors(Real boostFactors[]) {
  boostFactors_.assign(&boostFactors[0], &boostFactors[numColumns_]);
}

void SpatialPooler::getOverlapDutyCycles(Real overlapDutyCycles[]) const {
  copy(overlapDutyCycles_.begin(), overlapDutyCycles_.end(), overlapDutyCycles);
}

void SpatialPooler::setOverlapDutyCycles(const Real overlapDutyCycles[]) {
  overlapDutyCycles_.assign(&overlapDutyCycles[0],
                            &overlapDutyCycles[numColumns_]);
}

void SpatialPooler::getActiveDutyCycles(Real activeDutyCycles[]) const {
  copy(activeDutyCycles_.begin(), activeDutyCycles_.end(), activeDutyCycles);
}

void SpatialPooler::setActiveDutyCycles(const Real activeDutyCycles[]) {
  activeDutyCycles_.assign(&activeDutyCycles[0],
                           &activeDutyCycles[numColumns_]);
}

void SpatialPooler::getMinOverlapDutyCycles(Real minOverlapDutyCycles[]) const {
  copy(minOverlapDutyCycles_.begin(), minOverlapDutyCycles_.end(),
       minOverlapDutyCycles);
}

void SpatialPooler::setMinOverlapDutyCycles(const Real minOverlapDutyCycles[]) {
  minOverlapDutyCycles_.assign(&minOverlapDutyCycles[0],
                               &minOverlapDutyCycles[numColumns_]);
}

void SpatialPooler::getPotential(UInt column, UInt potential[]) const {
  NTA_ASSERT(column < numColumns_);
  std::fill( potential, potential + numInputs_, 0 );
  const auto &synapses = connections_.synapsesForSegment( column );
  for(UInt i = 0; i < synapses.size(); i++) {
    const auto &synData = connections_.dataForSynapse( synapses[i] );
    potential[synData.presynapticCell] = 1;
  }
}

void SpatialPooler::setPotential(UInt column, const UInt potential[]) {
  NTA_ASSERT(column < numColumns_);

  // Remove all existing synapses.
  const auto &synapses = connections_.synapsesForSegment( column );
  while( synapses.size() > 0 )
    connections_.destroySynapse( synapses[0] );

  // Replace with new synapse.
  vector<UInt> potentialDenseVec( potential, potential + numInputs_ );
  const auto &perm = initPermanence_( potentialDenseVec, initConnectedPct_ );
  for(UInt i = 0; i < numInputs_; i++) {
    if( potential[i] )
      connections_.createSynapse( column, i, perm[i] );
  }
}

void SpatialPooler::getPermanence(UInt column, Real permanences[]) const {
  NTA_ASSERT(column < numColumns_);
  std::fill( permanences, permanences + numInputs_, 0.0f );
  const auto &synapses = connections_.synapsesForSegment( column );
  for( const auto &syn : synapses ) {
    const auto &synData = connections_.dataForSynapse( syn );
    permanences[ synData.presynapticCell ] = synData.permanence;
  }
}

void SpatialPooler::setPermanence(UInt column, const Real permanences[]) {
  NTA_ASSERT(column < numColumns_);

#ifndef NDEBUG // If DEBUG mode ...
  // Keep track of which permanences have been successfully applied to the
  // connections, by zeroing each out after processing.  After all synapses
  // processed check that all permanences are zeroed.
  vector<Real> check_data(permanences, permanences + numInputs_);
#endif

  const auto synapses = connections_.synapsesForSegment( column );
  for(const auto &syn : synapses) {
    const auto &synData = connections_.dataForSynapse( syn );
    const auto &presyn  = synData.presynapticCell;
    connections_.updateSynapsePermanence( syn, permanences[presyn] );

#ifndef NDEBUG
    check_data[presyn] = connections::minPermanence;
#endif
  }

#ifndef NDEBUG
  for(UInt i = 0; i < numInputs_; i++) {
    NTA_ASSERT(check_data[i] == connections::minPermanence)
          << "Can't setPermanence for synapse which is not in potential pool!";
  }
#endif
}

void SpatialPooler::getConnectedSynapses(UInt column,
                                         UInt connectedSynapses[]) const {
  NTA_ASSERT(column < numColumns_);
  std::fill( connectedSynapses, connectedSynapses + numInputs_, 0 );

  const auto &synapses = connections_.synapsesForSegment( column );
  for( const auto &syn : synapses ) {
    const auto &synData = connections_.dataForSynapse( syn );
    if( synData.permanence >= synPermConnected_ - nupic::Epsilon )
      connectedSynapses[ synData.presynapticCell ] = 1;
  }
}

void SpatialPooler::getConnectedCounts(UInt connectedCounts[]) const {
  for(UInt seg = 0; seg < numColumns_; seg++) {
    const auto &segment = connections_.dataForSegment( seg );
    connectedCounts[ seg ] = segment.numConnected;
  }
}

const vector<UInt> &SpatialPooler::getOverlaps() const { return overlaps_; }

const vector<Real> &SpatialPooler::getBoostedOverlaps() const {
  return boostedOverlaps_;
}

void SpatialPooler::initialize(
    const vector<UInt> inputDimensions, const vector<UInt> columnDimensions,
    UInt potentialRadius, Real potentialPct, bool globalInhibition,
    Real localAreaDensity, Int numActiveColumnsPerInhArea,
    UInt stimulusThreshold, Real synPermInactiveDec, Real synPermActiveInc,
    Real synPermConnected, Real minPctOverlapDutyCycles, UInt dutyCyclePeriod,
    Real boostStrength, Int seed, UInt spVerbosity, bool wrapAround) {

  numInputs_ = 1u;
  inputDimensions_.clear();
  for (auto &inputDimension : inputDimensions) {
    NTA_CHECK(inputDimension > 0) << "Input dimensions must be positive integers!";
    numInputs_ *= inputDimension;
    inputDimensions_.push_back(inputDimension);
  }
  numColumns_ = 1u;
  columnDimensions_.clear();
  for (auto &columnDimension : columnDimensions) {
    NTA_CHECK(columnDimension > 0) << "Column dimensions must be positive integers!";
    numColumns_ *= columnDimension;
    columnDimensions_.push_back(columnDimension);
  }
  NTA_CHECK(numColumns_ > 0);
  NTA_CHECK(numInputs_ > 0);

  // 1D input produces 1D output; 2D => 2D, etc.
  NTA_CHECK(inputDimensions_.size() == columnDimensions_.size()); 

  NTA_CHECK((numActiveColumnsPerInhArea > 0 && localAreaDensity < 0) ||
            (localAreaDensity > 0 && localAreaDensity <= MAX_LOCALAREADENSITY
	     && numActiveColumnsPerInhArea < 0)
	   ) << numActiveColumnsPerInhArea << " vs " << localAreaDensity;
  numActiveColumnsPerInhArea_ = numActiveColumnsPerInhArea;
  localAreaDensity_ = localAreaDensity;

  rng_ = Random(seed);

  potentialRadius_ = potentialRadius > numInputs_ ? numInputs_ : potentialRadius;
  NTA_CHECK(potentialPct > 0 && potentialPct <= 1);
  potentialPct_ = potentialPct;
  globalInhibition_ = globalInhibition;
  stimulusThreshold_ = stimulusThreshold;
  synPermInactiveDec_ = synPermInactiveDec;
  synPermActiveInc_ = synPermActiveInc;
  synPermBelowStimulusInc_ = synPermConnected / 10.0f;
  synPermConnected_ = synPermConnected;
  minPctOverlapDutyCycles_ = minPctOverlapDutyCycles;
  dutyCyclePeriod_ = dutyCyclePeriod;
  boostStrength_ = boostStrength;
  spVerbosity_ = spVerbosity;
  wrapAround_ = wrapAround;
  updatePeriod_ = 50u;
  initConnectedPct_ = 0.5f;
  iterationNum_ = 0u;
  iterationLearnNum_ = 0u;

  tieBreaker_.resize(numColumns_);
  for (Size i = 0; i < numColumns_; i++) {
    tieBreaker_[i] = (Real)(0.01 * rng_.getReal64());
  }

  overlapDutyCycles_.assign(numColumns_, 0);
  activeDutyCycles_.assign(numColumns_, 0);
  minOverlapDutyCycles_.assign(numColumns_, 0.0);
  boostFactors_.assign(numColumns_, 1);
  overlaps_.resize(numColumns_);
  overlapsPct_.resize(numColumns_);
  boostedOverlaps_.resize(numColumns_);

  inhibitionRadius_ = 0;

  connections_.initialize(numColumns_, synPermConnected_);
  for (Size i = 0; i < numColumns_; ++i) {
    connections_.createSegment( (connections::CellIdx)i );

    // Note: initMapPotential_ & initPermanence_ return dense arrays.
    vector<UInt> potential = initMapPotential_((UInt)i, wrapAround_);
    vector<Real> perm = initPermanence_(potential, initConnectedPct_);
    for(UInt presyn = 0; presyn < numInputs_; presyn++) {
      if( potential[presyn] )
        connections_.createSynapse( (connections::Segment)i, presyn, perm[presyn] );
    }

    connections_.raisePermanencesToThreshold( (connections::Segment)i, stimulusThreshold_ );
  }

  updateInhibitionRadius_();

  if (spVerbosity_ > 0) {
    printParameters();
    std::cout << "CPP SP seed                 = " << seed << std::endl;
  }
}


void SpatialPooler::compute(const UInt inputArray[], bool learn, UInt activeArray[]) {
  SDR input( inputDimensions_ );
  input.setDense( inputArray );

  SDR active( columnDimensions_ );
  compute( input, learn, active );
  copy(
      active.getDense().begin(),
      active.getDense().end(),
      activeArray);
}


void SpatialPooler::compute(const SDR &input, bool learn, SDR &active) {
  updateBookeepingVars_(learn);
  calculateOverlap_(input, overlaps_);
  calculateOverlapPct_(overlaps_, overlapsPct_);

  boostOverlaps_(overlaps_, boostedOverlaps_);

  auto &activeVector = active.getSparse();
  inhibitColumns_(boostedOverlaps_, activeVector);
  // Notify the active SDR that its internal data vector has changed.  Always
  // call SDR's setter methods even if when modifying the SDR's own data
  // inplace.
  active.setSparse( activeVector );

  if (learn) {
    adaptSynapses_(input, active);
    updateDutyCycles_(overlaps_, active);
    bumpUpWeakColumns_();
    updateBoostFactors_();
    if (isUpdateRound_()) {
      updateInhibitionRadius_();
      updateMinDutyCycles_();
    }
  }
}


void SpatialPooler::boostOverlaps_(const vector<UInt> &overlaps, //TODO use Eigen sparse vector here
                                   vector<Real> &boosted) const {
  for (UInt i = 0; i < numColumns_; i++) {
    boosted[i] = overlaps[i] * boostFactors_[i];
  }
}


UInt SpatialPooler::initMapColumn_(UInt column) const {
  NTA_ASSERT(column < numColumns_);
  vector<UInt> columnCoords;
  const CoordinateConverterND columnConv(columnDimensions_);
  columnConv.toCoord(column, columnCoords);

  vector<UInt> inputCoords;
  inputCoords.reserve(columnCoords.size());
  for (Size i = 0; i < columnCoords.size(); i++) {
    const Real inputCoord = ((Real)columnCoords[i] + 0.5f) *
                            (inputDimensions_[i] / (Real)columnDimensions_[i]);
    inputCoords.push_back((UInt32)floor(inputCoord));
  }

  const CoordinateConverterND inputConv(inputDimensions_);
  return inputConv.toIndex(inputCoords);
}


vector<UInt> SpatialPooler::initMapPotential_(UInt column, bool wrapAround) {
  NTA_ASSERT(column < numColumns_);
  const UInt centerInput = initMapColumn_(column);

  vector<UInt> columnInputs;
  if (wrapAround) {
    for (UInt input : WrappingNeighborhood(centerInput, potentialRadius_, inputDimensions_)) {
      columnInputs.push_back(input);
    }
  } else {
    for (UInt input :
         Neighborhood(centerInput, potentialRadius_, inputDimensions_)) {
      columnInputs.push_back(input);
    }
  }

  const UInt numPotential = (UInt)round(columnInputs.size() * potentialPct_);
  const auto selectedInputs = rng_.sample<UInt>(columnInputs, numPotential);
  const vector<UInt> potential = VectorHelpers::sparseToBinary<UInt>(selectedInputs, numInputs_);
  return potential;
}


Real SpatialPooler::initPermConnected_() {
  Real p =  rng_.realRange(synPermConnected_, connections::maxPermanence);
  return round5_(p);
}


Real SpatialPooler::initPermNonConnected_() {
  Real p = rng_.realRange(connections::minPermanence, synPermConnected_);
  return round5_(p);
}


vector<Real> SpatialPooler::initPermanence_(const vector<UInt> &potential, //TODO make potential sparse
                                            Real connectedPct) {
  vector<Real> perm(numInputs_, 0);
  for (UInt i = 0; i < numInputs_; i++) {
    if (potential[i] < 1) {
      continue;
    }

    if (rng_.getReal64() <= connectedPct) {
      perm[i] = initPermConnected_();
    } else {
      perm[i] = initPermNonConnected_();
    }
  }

  return perm;
}


void SpatialPooler::updateInhibitionRadius_() {
  if (globalInhibition_) {
    inhibitionRadius_ =
        *max_element(columnDimensions_.begin(), columnDimensions_.end());
    return;
  }

  Real connectedSpan = 0.0f;
  for (UInt i = 0; i < numColumns_; i++) {
    connectedSpan += avgConnectedSpanForColumnND_(i);
  }
  connectedSpan /= numColumns_;
  const Real columnsPerInput = avgColumnsPerInput_();
  const Real diameter = connectedSpan * columnsPerInput;
  Real radius = (diameter - 1) / 2.0f;
  radius = max((Real)1.0, radius);
  inhibitionRadius_ = UInt(round(radius));
}


void SpatialPooler::updateMinDutyCycles_() {
  if (globalInhibition_ ||
      inhibitionRadius_ >
          *max_element(columnDimensions_.begin(), columnDimensions_.end())) {
    updateMinDutyCyclesGlobal_();
  } else {
    updateMinDutyCyclesLocal_();
  }
}


void SpatialPooler::updateMinDutyCyclesGlobal_() {
  const Real maxOverlapDutyCycles =
      *max_element(overlapDutyCycles_.begin(), overlapDutyCycles_.end());

  fill(minOverlapDutyCycles_.begin(), minOverlapDutyCycles_.end(),
       minPctOverlapDutyCycles_ * maxOverlapDutyCycles);
}


void SpatialPooler::updateMinDutyCyclesLocal_() {
  for (UInt i = 0; i < numColumns_; i++) {
    Real maxActiveDuty = 0.0f;
    Real maxOverlapDuty = 0.0f;
    if (wrapAround_) {
     for(auto column : WrappingNeighborhood(i, inhibitionRadius_, columnDimensions_)) {
      maxActiveDuty = max(maxActiveDuty, activeDutyCycles_[column]);
      maxOverlapDuty = max(maxOverlapDuty, overlapDutyCycles_[column]);
     }
    } else {
     for(auto column: Neighborhood(i, inhibitionRadius_, columnDimensions_)) {
      maxActiveDuty = max(maxActiveDuty, activeDutyCycles_[column]);
      maxOverlapDuty = max(maxOverlapDuty, overlapDutyCycles_[column]);
      }
    }

    minOverlapDutyCycles_[i] = maxOverlapDuty * minPctOverlapDutyCycles_;
  }
}


void SpatialPooler::updateDutyCycles_(const vector<UInt> &overlaps,
                                      SDR &active) {

  // Turn the overlaps array into an SDR. Convert directly to flat-sparse to
  // avoid copies and  type convertions.
  SDR newOverlap({ numColumns_ });
  auto &overlapsSparseVec = newOverlap.getSparse();
  for (UInt i = 0; i < numColumns_; i++) {
    if( overlaps[i] != 0 )
      overlapsSparseVec.push_back( i );
  }
  newOverlap.setSparse( overlapsSparseVec );

  const UInt period = std::min(dutyCyclePeriod_, iterationNum_);

  updateDutyCyclesHelper_(overlapDutyCycles_, newOverlap, period);
  updateDutyCyclesHelper_(activeDutyCycles_, active, period);
}


Real SpatialPooler::avgColumnsPerInput_() const {
  const size_t numDim = max(columnDimensions_.size(), inputDimensions_.size());
  Real columnsPerInput = 0.0f;
  for (size_t i = 0; i < numDim; i++) {
    const Real col = (Real)((i < columnDimensions_.size()) ? columnDimensions_[i] : 1);
    const Real input = (Real)((i < inputDimensions_.size()) ? inputDimensions_[i] : 1);
    columnsPerInput += col / input;
  }
  return columnsPerInput / numDim;
}


Real SpatialPooler::avgConnectedSpanForColumnND_(UInt column) const {
  NTA_ASSERT(column < numColumns_);

  const UInt numDimensions = (UInt)inputDimensions_.size();

  vector<UInt> connectedDense( numInputs_, 0 );
  getConnectedSynapses( column, connectedDense.data() );

  vector<UInt> maxCoord(numDimensions, 0);
  vector<UInt> minCoord(numDimensions, *max_element(inputDimensions_.begin(),
                                                    inputDimensions_.end()));
  const CoordinateConverterND conv(inputDimensions_);
  bool all_zero = true;
  for(UInt i = 0; i < numInputs_; i++) {
    if( connectedDense[i] == 0 )
      continue;
    all_zero = false;
    vector<UInt> columnCoord;
    conv.toCoord(i, columnCoord);
    for (size_t j = 0; j < columnCoord.size(); j++) {
      maxCoord[j] = max(maxCoord[j], columnCoord[j]); //FIXME this computation may be flawed
      minCoord[j] = min(minCoord[j], columnCoord[j]);
    }
  }
  if( all_zero ) return 0.0f;

  UInt totalSpan = 0;
  for (size_t j = 0; j < inputDimensions_.size(); j++) {
    totalSpan += maxCoord[j] - minCoord[j] + 1;
  }

  return (Real)totalSpan / inputDimensions_.size();
}


void SpatialPooler::adaptSynapses_(const SDR &input,
                                   const SDR &active) {
  vector<Permanence> updates( connections_.synapseFlatListLength() , 0.0f );
  for(const auto &column : active.getSparse()) {
<<<<<<< HEAD
    connections_.adaptSegment(column, input, synPermActiveInc_, synPermInactiveDec_,
                              updates, updates);
    connections_.raisePermanencesToThreshold(
                                column, synPermConnected_, stimulusThreshold_);
=======
    connections_.adaptSegment(column, input, synPermActiveInc_, synPermInactiveDec_);
    connections_.raisePermanencesToThreshold( column, stimulusThreshold_ );
>>>>>>> 1ac9c79f
  }
}


void SpatialPooler::bumpUpWeakColumns_() {
  for (UInt i = 0; i < numColumns_; i++) {
    if (overlapDutyCycles_[i] >= minOverlapDutyCycles_[i]) {
      continue;
    }
    connections_.bumpSegment( i, synPermBelowStimulusInc_ );
  }
}


void SpatialPooler::updateDutyCyclesHelper_(vector<Real> &dutyCycles,
                                            SDR &newValues,
                                            UInt period) {
  NTA_ASSERT(period > 0);
  NTA_ASSERT(dutyCycles.size() == newValues.size);

  // Duty cycles are exponential moving averages, typically written like:
  //   alpha = 1 / period
  //   DC( time ) = DC( time - 1 ) * (1 - alpha) + value( time ) * alpha
  // However since the values are sparse this equation is split into two loops,
  // and the second loop iterates over only the non-zero values.

  const Real decay = (Real) (period - 1) / period;
  for (Size i = 0; i < dutyCycles.size(); i++)
    dutyCycles[i] *= decay;

  const Real increment = 1.0f / period;  // All non-zero values are 1.
  for(const auto &idx : newValues.getSparse())
    dutyCycles[idx] += increment;
}


void SpatialPooler::updateBoostFactors_() {
  if (globalInhibition_) {
    updateBoostFactorsGlobal_();
  } else {
    updateBoostFactorsLocal_();
  }
}


void SpatialPooler::updateBoostFactorsGlobal_() {
  Real targetDensity;
  if (numActiveColumnsPerInhArea_ > 0) {
    UInt inhibitionArea =
        (UInt)(pow((Real)(2 * inhibitionRadius_ + 1), (Real)columnDimensions_.size()));
    inhibitionArea = min(inhibitionArea, numColumns_);
    NTA_ASSERT(inhibitionArea > 0);
    targetDensity = ((Real)numActiveColumnsPerInhArea_) / inhibitionArea;
    targetDensity = min(targetDensity, (Real)MAX_LOCALAREADENSITY);
  } else {
    targetDensity = localAreaDensity_;
  }

  for (UInt i = 0; i < numColumns_; ++i) {
    boostFactors_[i] = exp((targetDensity - activeDutyCycles_[i]) * boostStrength_);
  }
}


void SpatialPooler::updateBoostFactorsLocal_() {
  for (UInt i = 0; i < numColumns_; ++i) {
    UInt numNeighbors = 0u;
    Real localActivityDensity = 0.0f;

    if (wrapAround_) {
      for(auto neighbor: WrappingNeighborhood(i, inhibitionRadius_, columnDimensions_)) {
        localActivityDensity += activeDutyCycles_[neighbor];
        numNeighbors += 1;
      }
    } else {
      for(auto neighbor: Neighborhood(i, inhibitionRadius_, columnDimensions_)) {
        localActivityDensity += activeDutyCycles_[neighbor];
        numNeighbors += 1;
      }
    }

    const Real targetDensity = localActivityDensity / numNeighbors;
    boostFactors_[i] =
        exp((targetDensity - activeDutyCycles_[i]) * boostStrength_);
  }
}


void SpatialPooler::updateBookeepingVars_(bool learn) {
  iterationNum_++;
  if (learn) {
    iterationLearnNum_++;
  }
}


void SpatialPooler::calculateOverlap_(const SDR &input,
                                      vector<UInt> &overlaps) const {
  overlaps.assign( numColumns_, 0 );
  connections_.computeActivity(overlaps, input.getSparse());
}


void SpatialPooler::calculateOverlapPct_(const vector<UInt> &overlaps,
                                         vector<Real> &overlapPct) const {
  overlapPct.assign(numColumns_, 0);
  vector<UInt> connectedCounts( numColumns_ );
  getConnectedCounts( connectedCounts.data() );

  for (UInt i = 0; i < numColumns_; i++) {
    if (connectedCounts[i] != 0) {
      overlapPct[i] = ((Real)overlaps[i]) / connectedCounts[i];
    }
  }
}


void SpatialPooler::inhibitColumns_(const vector<Real> &overlaps,
                                    vector<UInt> &activeColumns) const {
  Real density = localAreaDensity_;
  if (numActiveColumnsPerInhArea_ > 0) {
    UInt inhibitionArea =
      (UInt)(pow((Real)(2 * inhibitionRadius_ + 1), (Real)columnDimensions_.size()));
    inhibitionArea = min(inhibitionArea, numColumns_);
    density = ((Real)numActiveColumnsPerInhArea_) / inhibitionArea;
    density = min(density, (Real)MAX_LOCALAREADENSITY);
  }

  if (globalInhibition_ ||
      inhibitionRadius_ >
          *max_element(columnDimensions_.begin(), columnDimensions_.end())) {
    inhibitColumnsGlobal_(overlaps, density, activeColumns);
  } else {
    inhibitColumnsLocal_(overlaps, density, activeColumns);
  }
}


void SpatialPooler::inhibitColumnsGlobal_(const vector<Real> &overlaps,
                                          Real density,
                                          vector<UInt> &activeColumns) const {
  NTA_ASSERT(!overlaps.empty());
  NTA_ASSERT(density > 0.0f && density <= 1.0f);

  // Add a tiebreaker to the overlaps so that the output is deterministic.
  vector<Real> overlaps_(overlaps.begin(), overlaps.end());
  for(UInt i = 0; i < numColumns_; i++)
    overlaps_[i] += tieBreaker_[i];

  activeColumns.clear();
  const UInt numDesired = (UInt)(density * numColumns_);
  NTA_CHECK(numDesired > 0) << "Not enough columns (" << numColumns_ << ") "
                            << "for desired density (" << density << ").";
  // Sort the columns by the amount of overlap.  First make a list of all of the
  // column indexes.
  activeColumns.reserve(numColumns_);
  for(UInt i = 0; i < numColumns_; i++)
    activeColumns.push_back(i);
  // Compare the column indexes by their overlap.
  auto compare = [&overlaps_](const UInt &a, const UInt &b) -> bool
    {return overlaps_[a] > overlaps_[b];};
  // Do a partial sort to divide the winners from the losers.  This sort is
  // faster than a regular sort because it stops after it partitions the
  // elements about the Nth element, with all elements on their correct side of
  // the Nth element.
  std::nth_element(
    activeColumns.begin(),
    activeColumns.begin() + numDesired,
    activeColumns.end(),
    compare);
  // Remove the columns which lost the competition.
  activeColumns.resize(numDesired);
  // Finish sorting the winner columns by their overlap.
  std::sort(activeColumns.begin(), activeColumns.end(), compare);
  // Remove sub-threshold winners
  while( !activeColumns.empty() &&
         overlaps[activeColumns.back()] < stimulusThreshold_)
      activeColumns.pop_back();
}


void SpatialPooler::inhibitColumnsLocal_(const vector<Real> &overlaps,
                                         Real density,
                                         vector<UInt> &activeColumns) const {
  activeColumns.clear();

  // Tie-breaking: when overlaps are equal, columns that have already been
  // selected are treated as "bigger".
  vector<bool> activeColumnsDense(numColumns_, false);

  for (UInt column = 0; column < numColumns_; column++) {
    if (overlaps[column] < stimulusThreshold_) {
      continue;
    }

    UInt numNeighbors = 0;
    UInt numBigger = 0;


      if (wrapAround_) {
        for(auto neighbor: WrappingNeighborhood(column, inhibitionRadius_,columnDimensions_)) {
          if (neighbor == column) {
            continue;
          }
          numNeighbors++;

          const Real difference = overlaps[neighbor] - overlaps[column];
          if (difference > 0 || (difference == 0 && activeColumnsDense[neighbor])) {
            numBigger++;
          }
	}
      } else {
        for(auto neighbor: Neighborhood(column, inhibitionRadius_, columnDimensions_)) {
          if (neighbor == column) {
            continue;
          }
          numNeighbors++;

          const Real difference = overlaps[neighbor] - overlaps[column];
          if (difference > 0 || (difference == 0 && activeColumnsDense[neighbor])) {
            numBigger++;
          }
	}
      }

      const UInt numActive = (UInt)(0.5f + (density * (numNeighbors + 1)));
      if (numBigger < numActive) {
        activeColumns.push_back(column);
        activeColumnsDense[column] = true;
      }
  }
}


bool SpatialPooler::isUpdateRound_() const {
  return (iterationNum_ % updatePeriod_) == 0;
}


void SpatialPooler::save(ostream &outStream) const {
  // Write a starting marker and version.
  outStream << std::setprecision(std::numeric_limits<Real>::max_digits10);
  outStream << "SpatialPooler" << endl;
  outStream << version_ << endl;

  // Store the simple variables first.
  outStream << numInputs_ << " " << numColumns_ << " " << potentialRadius_
            << " ";

  outStream << potentialPct_ << " ";
  outStream << initConnectedPct_ << " " << globalInhibition_ << " "
	  << numActiveColumnsPerInhArea_ << " " << localAreaDensity_ << " ";

  outStream << stimulusThreshold_ << " " << inhibitionRadius_ << " "
            << dutyCyclePeriod_ << " ";

  outStream << boostStrength_ << " ";

  outStream << iterationNum_ << " " << iterationLearnNum_ << " " << spVerbosity_
            << " " << updatePeriod_ << " ";

  outStream << synPermInactiveDec_ << " "
    << synPermActiveInc_ << " " << synPermBelowStimulusInc_ << " "
    << synPermConnected_ << " " << minPctOverlapDutyCycles_ << " ";

  outStream << wrapAround_ << " " << endl;

  // Store vectors.
  outStream << inputDimensions_.size() << " ";
  for (auto &elem : inputDimensions_) {
    outStream << elem << " ";
  }
  outStream << endl;

  outStream << columnDimensions_.size() << " ";
  for (auto &elem : columnDimensions_) {
    outStream << elem << " ";
  }
  outStream << endl;

  for (UInt i = 0; i < numColumns_; i++) {
    outStream << boostFactors_[i] << " ";
  }
  outStream << endl;

  for (UInt i = 0; i < numColumns_; i++) {
    outStream << overlapDutyCycles_[i] << " ";
  }
  outStream << endl;

  for (UInt i = 0; i < numColumns_; i++) {
    outStream <<  activeDutyCycles_[i] << " ";
  }
  outStream << endl;

  for (UInt i = 0; i < numColumns_; i++) {
    outStream << minOverlapDutyCycles_[i] << " ";
  }
  outStream << endl;

  for (UInt i = 0; i < numColumns_; i++) {
    outStream << tieBreaker_[i] << " ";
  }
  outStream << endl;

  connections_.save( outStream );

  //Random
  outStream << rng_ << endl;

  outStream << "~SpatialPooler" << endl;
}

// Implementation note: this method sets up the instance using data from
// inStream. This method does not call initialize. As such we have to be careful
// that everything in initialize is handled properly here.
void SpatialPooler::load(istream &inStream) {
  // Current version
  version_ = 2;

  // Check the marker
  string marker;
  inStream >> marker;
  NTA_CHECK(marker == "SpatialPooler");

  // Check the saved version.
  UInt version;
  inStream >> version;
  NTA_CHECK(version == version_);

  // Retrieve simple variables
  inStream >> numInputs_ >> numColumns_ >> potentialRadius_ >> potentialPct_ >>
      initConnectedPct_ >> globalInhibition_ >> numActiveColumnsPerInhArea_ >>
      localAreaDensity_ >> stimulusThreshold_ >> inhibitionRadius_ >>
      dutyCyclePeriod_ >> boostStrength_ >> iterationNum_ >>
      iterationLearnNum_ >> spVerbosity_ >> updatePeriod_ >>
      synPermInactiveDec_ >> synPermActiveInc_ >> synPermBelowStimulusInc_ >>
      synPermConnected_ >> minPctOverlapDutyCycles_;
  inStream >> wrapAround_;

  // Retrieve vectors.
  UInt numInputDimensions;
  inStream >> numInputDimensions;
  inputDimensions_.resize(numInputDimensions);
  for (UInt i = 0; i < numInputDimensions; i++) {
    inStream >> inputDimensions_[i];
  }

  UInt numColumnDimensions;
  inStream >> numColumnDimensions;
  columnDimensions_.resize(numColumnDimensions);
  for (UInt i = 0; i < numColumnDimensions; i++) {
    inStream >> columnDimensions_[i];
  }

  boostFactors_.resize(numColumns_);
  for (UInt i = 0; i < numColumns_; i++) {
    inStream >> boostFactors_[i];
  }

  overlapDutyCycles_.resize(numColumns_);
  for (UInt i = 0; i < numColumns_; i++) {
    inStream >> overlapDutyCycles_[i];
  }

  activeDutyCycles_.resize(numColumns_);
  for (UInt i = 0; i < numColumns_; i++) {
    inStream >> activeDutyCycles_[i];
  }

  minOverlapDutyCycles_.resize(numColumns_);
  for (UInt i = 0; i < numColumns_; i++) {
    inStream >> minOverlapDutyCycles_[i];
  }

  tieBreaker_.resize(numColumns_);
  for (UInt i = 0; i < numColumns_; i++) {
    inStream >> tieBreaker_[i];
  }

  connections_.load( inStream );

  inStream >> rng_;

  inStream >> marker;
  NTA_CHECK(marker == "~SpatialPooler");

  // initialize ephemeral members
  overlaps_.resize(numColumns_);
  overlapsPct_.resize(numColumns_);
  boostedOverlaps_.resize(numColumns_);
}


//----------------------------------------------------------------------
// Debugging helpers
//----------------------------------------------------------------------

// Print the main SP creation parameters
void SpatialPooler::printParameters() const {
  std::cout << "------------CPP SpatialPooler Parameters ------------------\n";
  std::cout
      << "iterationNum                = " << getIterationNum() << std::endl
      << "iterationLearnNum           = " << getIterationLearnNum() << std::endl
      << "numInputs                   = " << getNumInputs() << std::endl
      << "numColumns                  = " << getNumColumns() << std::endl
      << "numActiveColumnsPerInhArea  = " << getNumActiveColumnsPerInhArea()
      << std::endl
      << "potentialPct                = " << getPotentialPct() << std::endl
      << "globalInhibition            = " << getGlobalInhibition() << std::endl
      << "localAreaDensity            = " << getLocalAreaDensity() << std::endl
      << "stimulusThreshold           = " << getStimulusThreshold() << std::endl
      << "synPermActiveInc            = " << getSynPermActiveInc() << std::endl
      << "synPermInactiveDec          = " << getSynPermInactiveDec()
      << std::endl
      << "synPermConnected            = " << getSynPermConnected() << std::endl
      << "minPctOverlapDutyCycles     = " << getMinPctOverlapDutyCycles()
      << std::endl
      << "dutyCyclePeriod             = " << getDutyCyclePeriod() << std::endl
      << "boostStrength               = " << getBoostStrength() << std::endl
      << "spVerbosity                 = " << getSpVerbosity() << std::endl
      << "wrapAround                  = " << getWrapAround() << std::endl
      << "version                     = " << version() << std::endl;
}

void SpatialPooler::printState(vector<UInt> &state) {
  std::cout << "[  ";
  for (UInt i = 0; i != state.size(); ++i) {
    if (i > 0 && i % 10 == 0) {
      std::cout << "\n   ";
    }
    std::cout << state[i] << " ";
  }
  std::cout << "]\n";
}

void SpatialPooler::printState(vector<Real> &state) {
  std::cout << "[  ";
  for (UInt i = 0; i != state.size(); ++i) {
    if (i > 0 && i % 10 == 0) {
      std::cout << "\n   ";
    }
    std::printf("%6.3f ", state[i]);
  }
  std::cout << "]\n";
}

/** equals implementation based on serialization */
bool SpatialPooler::operator==(const SpatialPooler& o) const{
  stringstream s;
  s.flags(ios::scientific);
  s.precision(numeric_limits<double>::digits10 + 1);

  this->save(s);
  const string thisStr = s.str();

  s.str(""); //clear stream
  o.save(s);
  const string otherStr = s.str();

  return thisStr == otherStr;
}<|MERGE_RESOLUTION|>--- conflicted
+++ resolved
@@ -740,15 +740,8 @@
                                    const SDR &active) {
   vector<Permanence> updates( connections_.synapseFlatListLength() , 0.0f );
   for(const auto &column : active.getSparse()) {
-<<<<<<< HEAD
-    connections_.adaptSegment(column, input, synPermActiveInc_, synPermInactiveDec_,
-                              updates, updates);
-    connections_.raisePermanencesToThreshold(
-                                column, synPermConnected_, stimulusThreshold_);
-=======
     connections_.adaptSegment(column, input, synPermActiveInc_, synPermInactiveDec_);
     connections_.raisePermanencesToThreshold( column, stimulusThreshold_ );
->>>>>>> 1ac9c79f
   }
 }
 
