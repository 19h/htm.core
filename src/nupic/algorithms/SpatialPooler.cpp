--- conflicted
+++ resolved
@@ -447,13 +447,6 @@
   boostStrength_ = boostStrength;
   spVerbosity_ = spVerbosity;
   wrapAround_ = wrapAround;
-<<<<<<< HEAD
-  synPermMin_ = 0.0f;
-  synPermMax_ = 1.0f;
-  synPermTrimThreshold_ =0;// synPermActiveInc / 2.0f;
-  NTA_CHECK(synPermTrimThreshold_ < synPermConnected_);
-=======
->>>>>>> 1245d33a
   updatePeriod_ = 50u;
   initConnectedPct_ = 0.5f;
   iterationNum_ = 0u;
@@ -593,33 +586,6 @@
   return inputConv.toIndex(inputCoords);
 }
 
-<<<<<<< HEAD
-=======
-
-vector<UInt> SpatialPooler::initMapPotential_(UInt column, bool wrapAround) {
-  NTA_ASSERT(column < numColumns_);
-  const UInt centerInput = initMapColumn_(column);
-
-  vector<UInt> columnInputs;
-  if (wrapAround) {
-    for (UInt input : WrappingNeighborhood(centerInput, potentialRadius_, inputDimensions_)) {
-      columnInputs.push_back(input);
-    }
-  } else {
-    for (UInt input :
-         Neighborhood(centerInput, potentialRadius_, inputDimensions_)) {
-      columnInputs.push_back(input);
-    }
-  }
-
-  const UInt numPotential = round(columnInputs.size() * potentialPct_);
-  const auto selectedInputs = rng_.sample<UInt>(columnInputs, numPotential);
-  const vector<UInt> potential = VectorHelpers::sparseToBinary<UInt>(selectedInputs, numInputs_);
-  return potential;
-}
-
->>>>>>> 1245d33a
-
 Real SpatialPooler::initPermConnected_() {
   Real p =
       synPermConnected_ + (connections::maxPermanence - synPermConnected_) * rng_.getReal64();
@@ -653,55 +619,6 @@
 }
 
 
-<<<<<<< HEAD
-void SpatialPooler::clip_(vector<Real> &perm, bool trim) const {
-  const Real minVal = trim ? synPermTrimThreshold_ : synPermMin_;
-  for (auto &elem : perm) {
-    elem = elem > synPermMax_ ? synPermMax_ : elem; //crop upper bound
-    elem = elem < minVal ? synPermMin_ : elem; //crop lower
-  }
-}
-
-
-void SpatialPooler::updatePermanencesForColumn_(vector<Real> &perm, UInt column,
-                                                bool raisePerm) {
-  NTA_ASSERT(column < numColumns_);
-
-  if (raisePerm) {
-    const vector<UInt> potential = potentialPools_.getSparseRow(column);
-    raisePermanencesToThreshold_(perm, potential);
-  }
-
-  UInt numConnected = 0u;
-  vector<Real> connectedSparse;
-  for (Size i = 0; i < perm.size(); ++i) { //TODO use binary2Sparse
-    if (perm[i] >= synPermConnected_ - PERMANENCE_EPSILON) {
-      connectedSparse.push_back(i);
-      ++numConnected;
-    }
-  }
-
-  clip_(perm, true);
-  connectedSynapses_.replaceSparseRow(column, connectedSparse.begin(), 
-                                      connectedSparse.end());
-  permanences_.setRowFromDense(column, perm);
-  connectedCounts_[column] = numConnected;
-}
-
-
-UInt SpatialPooler::countConnected_(const vector<Real> &perm) const {
-  UInt numConnected = 0;
-  for (auto &elem : perm) {
-    if (elem >= synPermConnected_ - PERMANENCE_EPSILON) {
-      ++numConnected;
-    }
-  }
-  return numConnected;
-}
-
-
-=======
->>>>>>> 1245d33a
 void SpatialPooler::updateInhibitionRadius_() {
   if (globalInhibition_) {
     inhibitionRadius_ =
@@ -991,37 +908,6 @@
   // Compare the column indexes by their overlap.
   auto compare = [&overlaps](const UInt &a, const UInt &b) -> bool
     {return overlaps[a] > overlaps[b];};
-<<<<<<< HEAD
-
-  activeColumns.clear();
-  activeColumns.reserve(miniColumns + numDesired * macroColumns );
-
-  for(UInt offset = 0; offset < numColumns_; offset += miniColumns)
-  {
-    // Sort the columns by the amount of overlap.  First make a list of all of
-    // the column indexes.
-    auto outPtr = activeColumns.end();
-    for(UInt i = 0; i < miniColumns; i++)
-      activeColumns.push_back( i + offset );
-    // Do a partial sort to divide the winners from the losers.  This sort is
-    // faster than a regular sort because it stops after it partitions the
-    // elements about the Nth element, with all elements on their correct side of
-    // the Nth element.
-    std::nth_element(
-      outPtr,
-      outPtr + numDesired,
-      activeColumns.end(),
-      compare);
-    // Remove the columns which lost the competition.
-    activeColumns.resize( activeColumns.size() - (miniColumns - numDesired) );
-    // Finish sorting the winner columns by their overlap.
-    std::sort(outPtr, activeColumns.end(), compare);
-    // Remove sub-threshold winners
-    while( activeColumns.size() > offset &&
-           overlaps[activeColumns.back()] < stimulusThreshold_)
-        activeColumns.pop_back();
-  }
-=======
   // Do a partial sort to divide the winners from the losers.  This sort is
   // faster than a regular sort because it stops after it partitions the
   // elements about the Nth element, with all elements on their correct side of
@@ -1039,7 +925,6 @@
   while( !activeColumns.empty() &&
          overlaps[activeColumns.back()] < stimulusThreshold_)
       activeColumns.pop_back();
->>>>>>> 1245d33a
 }
 
 
@@ -1359,7 +1244,7 @@
   return mult * exp( expt );
 }
 
-vector<UInt> SpatialPooler::mapPotential_(UInt column, bool wrapAround) {
+vector<UInt> SpatialPooler::initMapPotential_(UInt column, bool wrapAround) {
   NTA_ASSERT(column < numColumns_);
 
   UInt pp_size = 106;
