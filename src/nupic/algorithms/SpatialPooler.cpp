/* ---------------------------------------------------------------------
 * Numenta Platform for Intelligent Computing (NuPIC)
 * Copyright (C) 2013, Numenta, Inc.  Unless you have an agreement
 * with Numenta, Inc., for a separate license for this software code, the
 * following terms and conditions apply:
 *
 * This program is free software: you can redistribute it and/or modify
 * it under the terms of the GNU Affero Public License version 3 as
 * published by the Free Software Foundation.
 *
 * This program is distributed in the hope that it will be useful,
 * but WITHOUT ANY WARRANTY; without even the implied warranty of
 * MERCHANTABILITY or FITNESS FOR A PARTICULAR PURPOSE.
 * See the GNU Affero Public License for more details.
 *
 * You should have received a copy of the GNU Affero Public License
 * along with this program.  If not, see http://www.gnu.org/licenses.
 *
 * http://numenta.org/licenses/
 * ----------------------------------------------------------------------
 */

/** @file
 * Implementation of SpatialPooler
 */

#include <string>
#include <algorithm>
#include <iterator> //begin()
#include <cmath> //fmod

#include <nupic/algorithms/SpatialPooler.hpp>
#include <nupic/math/Topology.hpp>
#include <nupic/math/Math.hpp> // nupic::Epsilon
#include <nupic/utils/VectorHelpers.hpp>

using namespace std;
using namespace nupic;
using namespace nupic::algorithms::spatial_pooler;
using namespace nupic::math::topology;
using nupic::sdr::SDR;
using nupic::utils::VectorHelpers;

class CoordinateConverterND {

public:
  CoordinateConverterND(const vector<UInt> &dimensions) {
    NTA_ASSERT(!dimensions.empty());

    dimensions_ = dimensions;
    UInt b = 1u;
    for (Size i = dimensions.size(); i > 0u; i--) {
      bounds_.insert(bounds_.begin(), b);
      b *= dimensions[i-1];
    }
  }

  void toCoord(UInt index, vector<UInt> &coord) const {
    coord.clear();
    for (Size i = 0u; i < bounds_.size(); i++) {
      coord.push_back((index / bounds_[i]) % dimensions_[i]);
    }
  };

  UInt toIndex(vector<UInt> &coord) const {
    UInt index = 0;
    for (Size i = 0; i < coord.size(); i++) {
      index += coord[i] * bounds_[i];
    }
    return index;
  };

private:
  vector<UInt> dimensions_;
  vector<UInt> bounds_;
};

SpatialPooler::SpatialPooler() {
  // The current version number.
  version_ = 2;
}

SpatialPooler::SpatialPooler(
    const vector<UInt> inputDimensions, const vector<UInt> columnDimensions,
    UInt potentialRadius, Real potentialPct, bool globalInhibition,
    Real localAreaDensity, Int numActiveColumnsPerInhArea,
    UInt stimulusThreshold, Real synPermInactiveDec, Real synPermActiveInc,
    Real synPermConnected, Real minPctOverlapDutyCycles, UInt dutyCyclePeriod,
    Real boostStrength, Int seed, UInt spVerbosity, bool wrapAround)
    : SpatialPooler::SpatialPooler()
{
  // The current version number for serialzation.
  version_ = 2;

  initialize(inputDimensions,
             columnDimensions,
             potentialRadius,
             potentialPct,
             globalInhibition,
             localAreaDensity,
             numActiveColumnsPerInhArea,
             stimulusThreshold,
             synPermInactiveDec,
             synPermActiveInc,
             synPermConnected,
             minPctOverlapDutyCycles,
             dutyCyclePeriod,
             boostStrength,
             seed,
             spVerbosity,
             wrapAround);
}

vector<UInt> SpatialPooler::getColumnDimensions() const {
  return columnDimensions_;
}

vector<UInt> SpatialPooler::getInputDimensions() const {
  return inputDimensions_;
}

UInt SpatialPooler::getNumColumns() const { return numColumns_; }

UInt SpatialPooler::getNumInputs() const { return numInputs_; }

UInt SpatialPooler::getPotentialRadius() const { return potentialRadius_; }

void SpatialPooler::setPotentialRadius(UInt potentialRadius) {
  NTA_CHECK(potentialRadius < numInputs_);
  potentialRadius_ = potentialRadius;
}

Real SpatialPooler::getPotentialPct() const { return potentialPct_; }

void SpatialPooler::setPotentialPct(Real potentialPct) {
  NTA_CHECK(potentialPct > 0.0f && potentialPct <= 1.0f);
  potentialPct_ = potentialPct;
}

bool SpatialPooler::getGlobalInhibition() const { return globalInhibition_; }

void SpatialPooler::setGlobalInhibition(bool globalInhibition) {
  globalInhibition_ = globalInhibition;
}

Int SpatialPooler::getNumActiveColumnsPerInhArea() const {
  return numActiveColumnsPerInhArea_;
}

void SpatialPooler::setNumActiveColumnsPerInhArea(UInt numActiveColumnsPerInhArea) {
  NTA_CHECK(numActiveColumnsPerInhArea > 0u && numActiveColumnsPerInhArea <= numColumns_); //TODO this boundary could be smarter
  numActiveColumnsPerInhArea_ = numActiveColumnsPerInhArea;
  localAreaDensity_ = DISABLED;  //MUTEX with localAreaDensity
}

Real SpatialPooler::getLocalAreaDensity() const { return localAreaDensity_; }

void SpatialPooler::setLocalAreaDensity(Real localAreaDensity) {
  NTA_CHECK(localAreaDensity > 0.0f && localAreaDensity <= 1.0f);
  localAreaDensity_ = localAreaDensity;
  numActiveColumnsPerInhArea_ = DISABLED; //MUTEX with numActiveColumnsPerInhArea
}

UInt SpatialPooler::getStimulusThreshold() const { return stimulusThreshold_; }

void SpatialPooler::setStimulusThreshold(UInt stimulusThreshold) {
  stimulusThreshold_ = stimulusThreshold;
}

UInt SpatialPooler::getInhibitionRadius() const { return inhibitionRadius_; }

void SpatialPooler::setInhibitionRadius(UInt inhibitionRadius) {
  inhibitionRadius_ = inhibitionRadius;
}

UInt SpatialPooler::getDutyCyclePeriod() const { return dutyCyclePeriod_; }

void SpatialPooler::setDutyCyclePeriod(UInt dutyCyclePeriod) {
  dutyCyclePeriod_ = dutyCyclePeriod;
}

Real SpatialPooler::getBoostStrength() const { return boostStrength_; }

void SpatialPooler::setBoostStrength(Real boostStrength) {
  NTA_CHECK(boostStrength >= 0.0f);
  boostStrength_ = boostStrength;
}

UInt SpatialPooler::getIterationNum() const { return iterationNum_; }

void SpatialPooler::setIterationNum(UInt iterationNum) {
  iterationNum_ = iterationNum;
}

UInt SpatialPooler::getIterationLearnNum() const { return iterationLearnNum_; }

void SpatialPooler::setIterationLearnNum(UInt iterationLearnNum) {
  iterationLearnNum_ = iterationLearnNum;
}

UInt SpatialPooler::getSpVerbosity() const { return spVerbosity_; }

void SpatialPooler::setSpVerbosity(UInt spVerbosity) {
  spVerbosity_ = spVerbosity;
}

bool SpatialPooler::getWrapAround() const { return wrapAround_; }

void SpatialPooler::setWrapAround(bool wrapAround) { wrapAround_ = wrapAround; }

UInt SpatialPooler::getUpdatePeriod() const { return updatePeriod_; }

void SpatialPooler::setUpdatePeriod(UInt updatePeriod) {
  updatePeriod_ = updatePeriod;
}

Real SpatialPooler::getSynPermActiveInc() const { return synPermActiveInc_; }

void SpatialPooler::setSynPermActiveInc(Real synPermActiveInc) {
  NTA_CHECK( synPermActiveInc > connections::minPermanence );
  NTA_CHECK( synPermActiveInc <= connections::maxPermanence );
  synPermActiveInc_ = synPermActiveInc;
}

Real SpatialPooler::getSynPermInactiveDec() const {
  return synPermInactiveDec_;
}

void SpatialPooler::setSynPermInactiveDec(Real synPermInactiveDec) {
  NTA_CHECK( synPermInactiveDec >= connections::minPermanence );
  NTA_CHECK( synPermInactiveDec <= connections::maxPermanence );
  synPermInactiveDec_ = synPermInactiveDec;
}

Real SpatialPooler::getSynPermBelowStimulusInc() const {
  return synPermBelowStimulusInc_;
}

void SpatialPooler::setSynPermBelowStimulusInc(Real synPermBelowStimulusInc) {
  NTA_CHECK( synPermBelowStimulusInc > connections::minPermanence );
  NTA_CHECK( synPermBelowStimulusInc <= connections::maxPermanence );
  synPermBelowStimulusInc_ = synPermBelowStimulusInc;
}

Real SpatialPooler::getSynPermConnected() const { return synPermConnected_; }

Real SpatialPooler::getSynPermMax() const { return connections::maxPermanence; }

Real SpatialPooler::getMinPctOverlapDutyCycles() const {
  return minPctOverlapDutyCycles_;
}

void SpatialPooler::setMinPctOverlapDutyCycles(Real minPctOverlapDutyCycles) {
  NTA_CHECK(minPctOverlapDutyCycles > 0.0f && minPctOverlapDutyCycles <= 1.0f);
  minPctOverlapDutyCycles_ = minPctOverlapDutyCycles;
}

void SpatialPooler::getBoostFactors(Real boostFactors[]) const { //TODO make vector
  copy(boostFactors_.begin(), boostFactors_.end(), boostFactors);
}

void SpatialPooler::setBoostFactors(Real boostFactors[]) {
  boostFactors_.assign(&boostFactors[0], &boostFactors[numColumns_]);
}

void SpatialPooler::getOverlapDutyCycles(Real overlapDutyCycles[]) const {
  copy(overlapDutyCycles_.begin(), overlapDutyCycles_.end(), overlapDutyCycles);
}

void SpatialPooler::setOverlapDutyCycles(const Real overlapDutyCycles[]) {
  overlapDutyCycles_.assign(&overlapDutyCycles[0],
                            &overlapDutyCycles[numColumns_]);
}

void SpatialPooler::getActiveDutyCycles(Real activeDutyCycles[]) const {
  copy(activeDutyCycles_.begin(), activeDutyCycles_.end(), activeDutyCycles);
}

void SpatialPooler::setActiveDutyCycles(const Real activeDutyCycles[]) {
  activeDutyCycles_.assign(&activeDutyCycles[0],
                           &activeDutyCycles[numColumns_]);
}

void SpatialPooler::getMinOverlapDutyCycles(Real minOverlapDutyCycles[]) const {
  copy(minOverlapDutyCycles_.begin(), minOverlapDutyCycles_.end(),
       minOverlapDutyCycles);
}

void SpatialPooler::setMinOverlapDutyCycles(const Real minOverlapDutyCycles[]) {
  minOverlapDutyCycles_.assign(&minOverlapDutyCycles[0],
                               &minOverlapDutyCycles[numColumns_]);
}

void SpatialPooler::getPotential(UInt column, UInt potential[]) const {
  NTA_ASSERT(column < numColumns_);
  std::fill( potential, potential + numInputs_, 0 );
  const auto &synapses = connections_.synapsesForSegment( column );
  for(UInt i = 0; i < synapses.size(); i++) {
    const auto &synData = connections_.dataForSynapse( synapses[i] );
    potential[synData.presynapticCell] = 1;
  }
}

void SpatialPooler::setPotential(UInt column, const UInt potential[]) {
  NTA_ASSERT(column < numColumns_);

  // Remove all existing synapses.
  const auto &synapses = connections_.synapsesForSegment( column );
  while( synapses.size() > 0 )
    connections_.destroySynapse( synapses[0] );

  // Replace with new synapse.
  vector<UInt> potentialDenseVec( potential, potential + numInputs_ );
  const auto &perm = initPermanence_( potentialDenseVec, initConnectedPct_ );
  for(UInt i = 0; i < numInputs_; i++) {
    if( potential[i] )
      connections_.createSynapse( column, i, perm[i] );
  }
}

void SpatialPooler::getPermanence(UInt column, Real permanences[]) const {
  NTA_ASSERT(column < numColumns_);
  std::fill( permanences, permanences + numInputs_, 0.0f );
  const auto &synapses = connections_.synapsesForSegment( column );
  for( const auto &syn : synapses ) {
    const auto &synData = connections_.dataForSynapse( syn );
    permanences[ synData.presynapticCell ] = synData.permanence;
  }
}

void SpatialPooler::setPermanence(UInt column, const Real permanences[]) {
  NTA_ASSERT(column < numColumns_);

#ifndef NDEBUG // If DEBUG mode ...
  // Keep track of which permanences have been successfully applied to the
  // connections, by zeroing each out after processing.  After all synapses
  // processed check that all permanences are zeroed.
  vector<Real> check_data(permanences, permanences + numInputs_);
#endif

  const auto synapses = connections_.synapsesForSegment( column );
  for(const auto &syn : synapses) {
    const auto &synData = connections_.dataForSynapse( syn );
    const auto &presyn  = synData.presynapticCell;
    connections_.updateSynapsePermanence( syn, permanences[presyn] );

#ifndef NDEBUG
    check_data[presyn] = connections::minPermanence;
#endif
  }

#ifndef NDEBUG
  for(UInt i = 0; i < numInputs_; i++) {
    NTA_ASSERT(check_data[i] == connections::minPermanence)
          << "Can't setPermanence for synapse which is not in potential pool!";
  }
#endif
}

void SpatialPooler::getConnectedSynapses(UInt column,
                                         UInt connectedSynapses[]) const {
  NTA_ASSERT(column < numColumns_);
  std::fill( connectedSynapses, connectedSynapses + numInputs_, 0 );

  const auto &synapses = connections_.synapsesForSegment( column );
  for( const auto &syn : synapses ) {
    const auto &synData = connections_.dataForSynapse( syn );
    if( synData.permanence >= synPermConnected_ - nupic::Epsilon )
      connectedSynapses[ synData.presynapticCell ] = 1;
  }
}

void SpatialPooler::getConnectedCounts(UInt connectedCounts[]) const {
  for(UInt seg = 0; seg < numColumns_; seg++) {
    const auto &segment = connections_.dataForSegment( seg );
    connectedCounts[ seg ] = segment.numConnected;
  }
}

const vector<SynapseIdx> &SpatialPooler::getOverlaps() const { return overlaps_; }

const vector<Real> &SpatialPooler::getBoostedOverlaps() const {
  return boostedOverlaps_;
}

void SpatialPooler::initialize(
    const vector<UInt> inputDimensions, const vector<UInt> columnDimensions,
    UInt potentialRadius, Real potentialPct, bool globalInhibition,
    Real localAreaDensity, Int numActiveColumnsPerInhArea,
    UInt stimulusThreshold, Real synPermInactiveDec, Real synPermActiveInc,
    Real synPermConnected, Real minPctOverlapDutyCycles, UInt dutyCyclePeriod,
    Real boostStrength, Int seed, UInt spVerbosity, bool wrapAround) {

  numInputs_ = 1u;
  inputDimensions_.clear();
  for (auto &inputDimension : inputDimensions) {
    NTA_CHECK(inputDimension > 0) << "Input dimensions must be positive integers!";
    numInputs_ *= inputDimension;
    inputDimensions_.push_back(inputDimension);
  }
  numColumns_ = 1u;
  columnDimensions_.clear();
  for (auto &columnDimension : columnDimensions) {
    NTA_CHECK(columnDimension > 0) << "Column dimensions must be positive integers!";
    numColumns_ *= columnDimension;
    columnDimensions_.push_back(columnDimension);
  }
  NTA_CHECK(numColumns_ > 0);
  NTA_CHECK(numInputs_ > 0);

  // 1D input produces 1D output; 2D => 2D, etc.
  NTA_CHECK(inputDimensions_.size() == columnDimensions_.size()); 

  NTA_CHECK((numActiveColumnsPerInhArea > 0 && localAreaDensity < 0) ||
            (localAreaDensity > 0 && localAreaDensity <= MAX_LOCALAREADENSITY
	     && numActiveColumnsPerInhArea < 0)
	   ) << numActiveColumnsPerInhArea << " vs " << localAreaDensity;
  numActiveColumnsPerInhArea_ = numActiveColumnsPerInhArea;
  localAreaDensity_ = localAreaDensity;

  rng_ = Random(seed);

  potentialRadius_ = potentialRadius > numInputs_ ? numInputs_ : potentialRadius;
  NTA_CHECK(potentialPct > 0 && potentialPct <= 1);
  potentialPct_ = potentialPct;
  globalInhibition_ = globalInhibition;
  stimulusThreshold_ = stimulusThreshold;
  synPermInactiveDec_ = synPermInactiveDec;
  synPermActiveInc_ = synPermActiveInc;
  synPermBelowStimulusInc_ = synPermConnected / 10.0f;
  synPermConnected_ = synPermConnected;
  minPctOverlapDutyCycles_ = minPctOverlapDutyCycles;
  dutyCyclePeriod_ = dutyCyclePeriod;
  boostStrength_ = boostStrength;
  spVerbosity_ = spVerbosity;
  wrapAround_ = wrapAround;
  updatePeriod_ = 50u;
  initConnectedPct_ = 0.5f;
  iterationNum_ = 0u;
  iterationLearnNum_ = 0u;

  tieBreaker_.resize(numColumns_);
  for (Size i = 0; i < numColumns_; i++) {
    tieBreaker_[i] = (Real)(0.01 * rng_.getReal64());
  }

  overlapDutyCycles_.assign(numColumns_, 0);
  activeDutyCycles_.assign(numColumns_, 0);
  minOverlapDutyCycles_.assign(numColumns_, 0.0);
  boostFactors_.assign(numColumns_, 1);
  overlaps_.resize(numColumns_);
  overlapsPct_.resize(numColumns_);
  boostedOverlaps_.resize(numColumns_);

  inhibitionRadius_ = 0;

  connections_.initialize(numColumns_, synPermConnected_);
  for (Size i = 0; i < numColumns_; ++i) {
    connections_.createSegment( (connections::CellIdx)i );

    // Note: initMapPotential_ & initPermanence_ return dense arrays.
    vector<UInt> potential = initMapPotential_((UInt)i, wrapAround_);
    vector<Real> perm = initPermanence_(potential, initConnectedPct_);
    for(UInt presyn = 0; presyn < numInputs_; presyn++) {
      if( potential[presyn] )
        connections_.createSynapse( (connections::Segment)i, presyn, perm[presyn] );
    }

    connections_.raisePermanencesToThreshold( (connections::Segment)i, synPermConnected_, stimulusThreshold_ );
  }

  updateInhibitionRadius_();

  if (spVerbosity_ > 0) {
    printParameters();
    std::cout << "CPP SP seed                 = " << seed << std::endl;
  }
}


void SpatialPooler::compute(const UInt inputArray[], bool learn, UInt activeArray[]) {
  SDR input( inputDimensions_ );
  input.setDense( inputArray );

  SDR active( columnDimensions_ );
  compute( input, learn, active );
  copy(
      active.getDense().begin(),
      active.getDense().end(),
      activeArray);
}


void SpatialPooler::compute(const SDR &input, bool learn, SDR &active) {
  updateBookeepingVars_(learn);
  calculateOverlap_(input, overlaps_);
  calculateOverlapPct_(overlaps_, overlapsPct_);

  boostOverlaps_(overlaps_, boostedOverlaps_);

  auto &activeVector = active.getSparse();
  inhibitColumns_(boostedOverlaps_, activeVector);
  // Notify the active SDR that its internal data vector has changed.  Always
  // call SDR's setter methods even if when modifying the SDR's own data
  // inplace.
  active.setSparse( activeVector );

  if (learn) {
    adaptSynapses_(input, active);
    updateDutyCycles_(overlaps_, active);
    bumpUpWeakColumns_();
    updateBoostFactors_();
    if (isUpdateRound_()) {
      updateInhibitionRadius_();
      updateMinDutyCycles_();
    }
  }
}


void SpatialPooler::boostOverlaps_(const vector<SynapseIdx> &overlaps, //TODO use Eigen sparse vector here
                                   vector<Real> &boosted) const {
  for (UInt i = 0; i < numColumns_; i++) {
    boosted[i] = overlaps[i] * boostFactors_[i];
  }
}


UInt SpatialPooler::initMapColumn_(UInt column) const {
  NTA_ASSERT(column < numColumns_);
  vector<UInt> columnCoords;
  const CoordinateConverterND columnConv(columnDimensions_);
  columnConv.toCoord(column, columnCoords);

  vector<UInt> inputCoords;
  inputCoords.reserve(columnCoords.size());
  for (Size i = 0; i < columnCoords.size(); i++) {
    const Real inputCoord = ((Real)columnCoords[i] + 0.5f) *
                            (inputDimensions_[i] / (Real)columnDimensions_[i]);
    inputCoords.push_back((UInt32)floor(inputCoord));
  }

  const CoordinateConverterND inputConv(inputDimensions_);
  return inputConv.toIndex(inputCoords);
}


vector<UInt> SpatialPooler::initMapPotential_(UInt column, bool wrapAround) {
  NTA_ASSERT(column < numColumns_);
  const UInt centerInput = initMapColumn_(column);

  vector<UInt> columnInputs;
  if (wrapAround) {
    for (UInt input : WrappingNeighborhood(centerInput, potentialRadius_, inputDimensions_)) {
      columnInputs.push_back(input);
    }
  } else {
    for (UInt input :
         Neighborhood(centerInput, potentialRadius_, inputDimensions_)) {
      columnInputs.push_back(input);
    }
  }

  const UInt numPotential = (UInt)round(columnInputs.size() * potentialPct_);
  const auto selectedInputs = rng_.sample<UInt>(columnInputs, numPotential);
  const vector<UInt> potential = VectorHelpers::sparseToBinary<UInt>(selectedInputs, numInputs_);
  return potential;
}


Real SpatialPooler::initPermConnected_() {
<<<<<<< HEAD
  return synPermConnected_ + (Real)((connections::maxPermanence - synPermConnected_) * rng_.getReal64());
=======
  Real p =  rng_.realRange(synPermConnected_, connections::maxPermanence);
  return round5_(p);
>>>>>>> f84b5831
}


Real SpatialPooler::initPermNonConnected_() {
<<<<<<< HEAD
  return (Real)(synPermConnected_ * rng_.getReal64());
=======
  Real p = rng_.realRange(connections::minPermanence, synPermConnected_);
  return round5_(p);
>>>>>>> f84b5831
}


vector<Real> SpatialPooler::initPermanence_(const vector<UInt> &potential, //TODO make potential sparse
                                            Real connectedPct) {
  vector<Real> perm(numInputs_, 0);
  for (UInt i = 0; i < numInputs_; i++) {
    if (potential[i] < 1) {
      continue;
    }

    if (rng_.getReal64() <= connectedPct) {
      perm[i] = initPermConnected_();
    } else {
      perm[i] = initPermNonConnected_();
    }
  }

  return perm;
}


void SpatialPooler::updateInhibitionRadius_() {
  if (globalInhibition_) {
    inhibitionRadius_ =
        *max_element(columnDimensions_.cbegin(), columnDimensions_.cend());
    return;
  }

  Real connectedSpan = 0.0f;
  for (UInt i = 0; i < numColumns_; i++) {
    connectedSpan += avgConnectedSpanForColumnND_(i);
  }
  connectedSpan /= numColumns_;
  const Real columnsPerInput = avgColumnsPerInput_();
  const Real diameter = connectedSpan * columnsPerInput;
  Real radius = (diameter - 1) / 2.0f;
  radius = max((Real)1.0, radius);
  inhibitionRadius_ = UInt(round(radius));
}


void SpatialPooler::updateMinDutyCycles_() {
  if (globalInhibition_ ||
      inhibitionRadius_ >
          *max_element(columnDimensions_.begin(), columnDimensions_.end())) {
    updateMinDutyCyclesGlobal_();
  } else {
    updateMinDutyCyclesLocal_();
  }
}


void SpatialPooler::updateMinDutyCyclesGlobal_() {
  const Real maxOverlapDutyCycles =
      *max_element(overlapDutyCycles_.begin(), overlapDutyCycles_.end());

  fill(minOverlapDutyCycles_.begin(), minOverlapDutyCycles_.end(),
       minPctOverlapDutyCycles_ * maxOverlapDutyCycles);
}


void SpatialPooler::updateMinDutyCyclesLocal_() {
  for (UInt i = 0; i < numColumns_; i++) {
    Real maxActiveDuty = 0.0f;
    Real maxOverlapDuty = 0.0f;
    if (wrapAround_) {
     for(auto column : WrappingNeighborhood(i, inhibitionRadius_, columnDimensions_)) {
      maxActiveDuty = max(maxActiveDuty, activeDutyCycles_[column]);
      maxOverlapDuty = max(maxOverlapDuty, overlapDutyCycles_[column]);
     }
    } else {
     for(auto column: Neighborhood(i, inhibitionRadius_, columnDimensions_)) {
      maxActiveDuty = max(maxActiveDuty, activeDutyCycles_[column]);
      maxOverlapDuty = max(maxOverlapDuty, overlapDutyCycles_[column]);
      }
    }

    minOverlapDutyCycles_[i] = maxOverlapDuty * minPctOverlapDutyCycles_;
  }
}


void SpatialPooler::updateDutyCycles_(const vector<SynapseIdx> &overlaps,
                                      SDR &active) {

  // Turn the overlaps array into an SDR. Convert directly to flat-sparse to
  // avoid copies and  type convertions.
  SDR newOverlap({ numColumns_ });
  auto &overlapsSparseVec = newOverlap.getSparse();
  for (UInt i = 0; i < numColumns_; i++) {
    if( overlaps[i] != 0 )
      overlapsSparseVec.push_back( i );
  }
  newOverlap.setSparse( overlapsSparseVec );

  const UInt period = std::min(dutyCyclePeriod_, iterationNum_);

  updateDutyCyclesHelper_(overlapDutyCycles_, newOverlap, period);
  updateDutyCyclesHelper_(activeDutyCycles_, active, period);
}


Real SpatialPooler::avgColumnsPerInput_() const {
  const size_t numDim = max(columnDimensions_.size(), inputDimensions_.size());
  Real columnsPerInput = 0.0f;
  for (size_t i = 0; i < numDim; i++) {
    const Real col = (Real)((i < columnDimensions_.size()) ? columnDimensions_[i] : 1);
    const Real input = (Real)((i < inputDimensions_.size()) ? inputDimensions_[i] : 1);
    columnsPerInput += col / input;
  }
  return columnsPerInput / numDim;
}


Real SpatialPooler::avgConnectedSpanForColumnND_(UInt column) const {
  NTA_ASSERT(column < numColumns_);

  const UInt numDimensions = (UInt)inputDimensions_.size();

  vector<UInt> connectedDense( numInputs_, 0 );
  getConnectedSynapses( column, connectedDense.data() );

  vector<UInt> maxCoord(numDimensions, 0);
  vector<UInt> minCoord(numDimensions, *max_element(inputDimensions_.begin(),
                                                    inputDimensions_.end()));
  const CoordinateConverterND conv(inputDimensions_);
  bool all_zero = true;
  for(UInt i = 0; i < numInputs_; i++) {
    if( connectedDense[i] == 0 )
      continue;
    all_zero = false;
    vector<UInt> columnCoord;
    conv.toCoord(i, columnCoord);
    for (size_t j = 0; j < columnCoord.size(); j++) {
      maxCoord[j] = max(maxCoord[j], columnCoord[j]); //FIXME this computation may be flawed
      minCoord[j] = min(minCoord[j], columnCoord[j]);
    }
  }
  if( all_zero ) return 0.0f;

  UInt totalSpan = 0;
  for (size_t j = 0; j < inputDimensions_.size(); j++) {
    totalSpan += maxCoord[j] - minCoord[j] + 1;
  }

  return (Real)totalSpan / inputDimensions_.size();
}


void SpatialPooler::adaptSynapses_(const SDR &input,
                                   const SDR &active) {
  for(const auto &column : active.getSparse()) {
    connections_.adaptSegment(column, input, synPermActiveInc_, synPermInactiveDec_);
    connections_.raisePermanencesToThreshold(
                                column, synPermConnected_, stimulusThreshold_);
  }
}


void SpatialPooler::bumpUpWeakColumns_() {
  for (UInt i = 0; i < numColumns_; i++) {
    if (overlapDutyCycles_[i] >= minOverlapDutyCycles_[i]) {
      continue;
    }
    connections_.bumpSegment( i, synPermBelowStimulusInc_ );
  }
}


void SpatialPooler::updateDutyCyclesHelper_(vector<Real> &dutyCycles,
                                            SDR &newValues,
                                            UInt period) {
  NTA_ASSERT(period > 0);
  NTA_ASSERT(dutyCycles.size() == newValues.size);

  // Duty cycles are exponential moving averages, typically written like:
  //   alpha = 1 / period
  //   DC( time ) = DC( time - 1 ) * (1 - alpha) + value( time ) * alpha
  // However since the values are sparse this equation is split into two loops,
  // and the second loop iterates over only the non-zero values.

  const Real decay = (Real) (period - 1) / period;
  for (Size i = 0; i < dutyCycles.size(); i++)
    dutyCycles[i] *= decay;

  const Real increment = 1.0f / period;  // All non-zero values are 1.
  for(const auto &idx : newValues.getSparse())
    dutyCycles[idx] += increment;
}


void SpatialPooler::updateBoostFactors_() {
  if (globalInhibition_) {
    updateBoostFactorsGlobal_();
  } else {
    updateBoostFactorsLocal_();
  }
}


void SpatialPooler::updateBoostFactorsGlobal_() {
  Real targetDensity;
  if (numActiveColumnsPerInhArea_ > 0) {
    UInt inhibitionArea =
        (UInt)(pow((Real)(2 * inhibitionRadius_ + 1), (Real)columnDimensions_.size()));
    inhibitionArea = min(inhibitionArea, numColumns_);
    NTA_ASSERT(inhibitionArea > 0);
    targetDensity = ((Real)numActiveColumnsPerInhArea_) / inhibitionArea;
    targetDensity = min(targetDensity, (Real)MAX_LOCALAREADENSITY);
  } else {
    targetDensity = localAreaDensity_;
  }

  for (UInt i = 0; i < numColumns_; ++i) {
    boostFactors_[i] = exp((targetDensity - activeDutyCycles_[i]) * boostStrength_);
  }
}


void SpatialPooler::updateBoostFactorsLocal_() {
  for (UInt i = 0; i < numColumns_; ++i) {
    UInt numNeighbors = 0u;
    Real localActivityDensity = 0.0f;

    if (wrapAround_) {
      for(auto neighbor: WrappingNeighborhood(i, inhibitionRadius_, columnDimensions_)) {
        localActivityDensity += activeDutyCycles_[neighbor];
        numNeighbors += 1;
      }
    } else {
      for(auto neighbor: Neighborhood(i, inhibitionRadius_, columnDimensions_)) {
        localActivityDensity += activeDutyCycles_[neighbor];
        numNeighbors += 1;
      }
    }

    const Real targetDensity = localActivityDensity / numNeighbors;
    boostFactors_[i] =
        exp((targetDensity - activeDutyCycles_[i]) * boostStrength_);
  }
}


void SpatialPooler::updateBookeepingVars_(bool learn) {
  iterationNum_++;
  if (learn) {
    iterationLearnNum_++;
  }
}


void SpatialPooler::calculateOverlap_(const SDR &input,
                                      vector<SynapseIdx> &overlaps) const {
  overlaps.assign( numColumns_, 0 );
  connections_.computeActivity(overlaps, input.getSparse());
}


void SpatialPooler::calculateOverlapPct_(const vector<SynapseIdx> &overlaps,
                                         vector<Real> &overlapPct) const {
  overlapPct.assign(numColumns_, 0);
  vector<UInt> connectedCounts( numColumns_ );
  getConnectedCounts( connectedCounts.data() );

  for (UInt i = 0; i < numColumns_; i++) {
    if (connectedCounts[i] != 0) {
      overlapPct[i] = ((Real)overlaps[i]) / connectedCounts[i];
    }
  }
}


void SpatialPooler::inhibitColumns_(const vector<Real> &overlaps,
                                    vector<UInt> &activeColumns) const {
  Real density = localAreaDensity_;
  if (numActiveColumnsPerInhArea_ > 0) {
    UInt inhibitionArea =
      (UInt)(pow((Real)(2 * inhibitionRadius_ + 1), (Real)columnDimensions_.size()));
    inhibitionArea = min(inhibitionArea, numColumns_);
    density = ((Real)numActiveColumnsPerInhArea_) / inhibitionArea;
    density = min(density, (Real)MAX_LOCALAREADENSITY);
  }

  if (globalInhibition_ ||
      inhibitionRadius_ >
          *max_element(columnDimensions_.begin(), columnDimensions_.end())) {
    inhibitColumnsGlobal_(overlaps, density, activeColumns);
  } else {
    inhibitColumnsLocal_(overlaps, density, activeColumns);
  }
}


void SpatialPooler::inhibitColumnsGlobal_(const vector<Real> &overlaps,
                                          Real density,
                                          vector<UInt> &activeColumns) const {
  NTA_ASSERT(!overlaps.empty());
  NTA_ASSERT(density > 0.0f && density <= 1.0f);

  // Add a tiebreaker to the overlaps so that the output is deterministic.
  vector<Real> overlaps_(overlaps.begin(), overlaps.end());
  for(UInt i = 0; i < numColumns_; i++)
    overlaps_[i] += tieBreaker_[i];

  activeColumns.clear();
  const UInt numDesired = (UInt)(density * numColumns_);
  NTA_CHECK(numDesired > 0) << "Not enough columns (" << numColumns_ << ") "
                            << "for desired density (" << density << ").";
  // Sort the columns by the amount of overlap.  First make a list of all of the
  // column indexes.
  activeColumns.reserve(numColumns_);
  for(UInt i = 0; i < numColumns_; i++)
    activeColumns.push_back(i);
  // Compare the column indexes by their overlap.
  auto compare = [&overlaps_](const UInt &a, const UInt &b) -> bool
    {return overlaps_[a] > overlaps_[b];};
  // Do a partial sort to divide the winners from the losers.  This sort is
  // faster than a regular sort because it stops after it partitions the
  // elements about the Nth element, with all elements on their correct side of
  // the Nth element.
  std::nth_element(
    activeColumns.begin(),
    activeColumns.begin() + numDesired,
    activeColumns.end(),
    compare);
  // Remove the columns which lost the competition.
  activeColumns.resize(numDesired);
  // Finish sorting the winner columns by their overlap.
  std::sort(activeColumns.begin(), activeColumns.end(), compare);
  // Remove sub-threshold winners
  while( !activeColumns.empty() &&
         overlaps[activeColumns.back()] < stimulusThreshold_)
      activeColumns.pop_back();
}


void SpatialPooler::inhibitColumnsLocal_(const vector<Real> &overlaps,
                                         Real density,
                                         vector<UInt> &activeColumns) const {
  activeColumns.clear();

  // Tie-breaking: when overlaps are equal, columns that have already been
  // selected are treated as "bigger".
  vector<bool> activeColumnsDense(numColumns_, false);

  for (UInt column = 0; column < numColumns_; column++) {
    if (overlaps[column] < stimulusThreshold_) {
      continue;
    }

    UInt numNeighbors = 0;
    UInt numBigger = 0;


      if (wrapAround_) {
        for(auto neighbor: WrappingNeighborhood(column, inhibitionRadius_,columnDimensions_)) {
          if (neighbor == column) {
            continue;
          }
          numNeighbors++;

          const Real difference = overlaps[neighbor] - overlaps[column];
          if (difference > 0 || (difference == 0 && activeColumnsDense[neighbor])) {
            numBigger++;
          }
	}
      } else {
        for(auto neighbor: Neighborhood(column, inhibitionRadius_, columnDimensions_)) {
          if (neighbor == column) {
            continue;
          }
          numNeighbors++;

          const Real difference = overlaps[neighbor] - overlaps[column];
          if (difference > 0 || (difference == 0 && activeColumnsDense[neighbor])) {
            numBigger++;
          }
	}
      }

      const UInt numActive = (UInt)(0.5f + (density * (numNeighbors + 1)));
      if (numBigger < numActive) {
        activeColumns.push_back(column);
        activeColumnsDense[column] = true;
      }
  }
}


bool SpatialPooler::isUpdateRound_() const {
  return (iterationNum_ % updatePeriod_) == 0;
}


void SpatialPooler::save(ostream &outStream) const {
  // Write a starting marker and version.
  outStream << std::setprecision(std::numeric_limits<Real>::max_digits10);
  outStream << "SpatialPooler" << endl;
  outStream << version_ << endl;

  // Store the simple variables first.
  outStream << numInputs_ << " " << numColumns_ << " " << potentialRadius_
            << " ";

  outStream << potentialPct_ << " ";
  outStream << initConnectedPct_ << " " << globalInhibition_ << " "
	  << numActiveColumnsPerInhArea_ << " " << localAreaDensity_ << " ";

  outStream << stimulusThreshold_ << " " << inhibitionRadius_ << " "
            << dutyCyclePeriod_ << " ";

  outStream << boostStrength_ << " ";

  outStream << iterationNum_ << " " << iterationLearnNum_ << " " << spVerbosity_
            << " " << updatePeriod_ << " ";

  outStream << synPermInactiveDec_ << " "
    << synPermActiveInc_ << " " << synPermBelowStimulusInc_ << " "
    << synPermConnected_ << " " << minPctOverlapDutyCycles_ << " ";

  outStream << wrapAround_ << " " << endl;

  // Store vectors.
  outStream << inputDimensions_.size() << " ";
  for (auto &elem : inputDimensions_) {
    outStream << elem << " ";
  }
  outStream << endl;

  outStream << columnDimensions_.size() << " ";
  for (auto &elem : columnDimensions_) {
    outStream << elem << " ";
  }
  outStream << endl;

  for (UInt i = 0; i < numColumns_; i++) {
    outStream << boostFactors_[i] << " ";
  }
  outStream << endl;

  for (UInt i = 0; i < numColumns_; i++) {
    outStream << overlapDutyCycles_[i] << " ";
  }
  outStream << endl;

  for (UInt i = 0; i < numColumns_; i++) {
    outStream <<  activeDutyCycles_[i] << " ";
  }
  outStream << endl;

  for (UInt i = 0; i < numColumns_; i++) {
    outStream << minOverlapDutyCycles_[i] << " ";
  }
  outStream << endl;

  for (UInt i = 0; i < numColumns_; i++) {
    outStream << tieBreaker_[i] << " ";
  }
  outStream << endl;

  connections_.save( outStream );

  //Random
  outStream << rng_ << endl;

  outStream << "~SpatialPooler" << endl;
}

// Implementation note: this method sets up the instance using data from
// inStream. This method does not call initialize. As such we have to be careful
// that everything in initialize is handled properly here.
void SpatialPooler::load(istream &inStream) {
  // Current version
  version_ = 2;

  // Check the marker
  string marker;
  inStream >> marker;
  NTA_CHECK(marker == "SpatialPooler");

  // Check the saved version.
  UInt version;
  inStream >> version;
  NTA_CHECK(version == version_);

  // Retrieve simple variables
  inStream >> numInputs_ >> numColumns_ >> potentialRadius_ >> potentialPct_ >>
      initConnectedPct_ >> globalInhibition_ >> numActiveColumnsPerInhArea_ >>
      localAreaDensity_ >> stimulusThreshold_ >> inhibitionRadius_ >>
      dutyCyclePeriod_ >> boostStrength_ >> iterationNum_ >>
      iterationLearnNum_ >> spVerbosity_ >> updatePeriod_ >>
      synPermInactiveDec_ >> synPermActiveInc_ >> synPermBelowStimulusInc_ >>
      synPermConnected_ >> minPctOverlapDutyCycles_;
  inStream >> wrapAround_;

  // Retrieve vectors.
  UInt numInputDimensions;
  inStream >> numInputDimensions;
  inputDimensions_.resize(numInputDimensions);
  for (UInt i = 0; i < numInputDimensions; i++) {
    inStream >> inputDimensions_[i];
  }

  UInt numColumnDimensions;
  inStream >> numColumnDimensions;
  columnDimensions_.resize(numColumnDimensions);
  for (UInt i = 0; i < numColumnDimensions; i++) {
    inStream >> columnDimensions_[i];
  }

  boostFactors_.resize(numColumns_);
  for (UInt i = 0; i < numColumns_; i++) {
    inStream >> boostFactors_[i];
  }

  overlapDutyCycles_.resize(numColumns_);
  for (UInt i = 0; i < numColumns_; i++) {
    inStream >> overlapDutyCycles_[i];
  }

  activeDutyCycles_.resize(numColumns_);
  for (UInt i = 0; i < numColumns_; i++) {
    inStream >> activeDutyCycles_[i];
  }

  minOverlapDutyCycles_.resize(numColumns_);
  for (UInt i = 0; i < numColumns_; i++) {
    inStream >> minOverlapDutyCycles_[i];
  }

  tieBreaker_.resize(numColumns_);
  for (UInt i = 0; i < numColumns_; i++) {
    inStream >> tieBreaker_[i];
  }

  connections_.load( inStream );

  inStream >> rng_;

  inStream >> marker;
  NTA_CHECK(marker == "~SpatialPooler");

  // initialize ephemeral members
  overlaps_.resize(numColumns_);
  overlapsPct_.resize(numColumns_);
  boostedOverlaps_.resize(numColumns_);
}


//----------------------------------------------------------------------
// Debugging helpers
//----------------------------------------------------------------------

// Print the main SP creation parameters
void SpatialPooler::printParameters() const {
  std::cout << "------------CPP SpatialPooler Parameters ------------------\n";
  std::cout
      << "iterationNum                = " << getIterationNum() << std::endl
      << "iterationLearnNum           = " << getIterationLearnNum() << std::endl
      << "numInputs                   = " << getNumInputs() << std::endl
      << "numColumns                  = " << getNumColumns() << std::endl
      << "numActiveColumnsPerInhArea  = " << getNumActiveColumnsPerInhArea()
      << std::endl
      << "potentialPct                = " << getPotentialPct() << std::endl
      << "globalInhibition            = " << getGlobalInhibition() << std::endl
      << "localAreaDensity            = " << getLocalAreaDensity() << std::endl
      << "stimulusThreshold           = " << getStimulusThreshold() << std::endl
      << "synPermActiveInc            = " << getSynPermActiveInc() << std::endl
      << "synPermInactiveDec          = " << getSynPermInactiveDec()
      << std::endl
      << "synPermConnected            = " << getSynPermConnected() << std::endl
      << "minPctOverlapDutyCycles     = " << getMinPctOverlapDutyCycles()
      << std::endl
      << "dutyCyclePeriod             = " << getDutyCyclePeriod() << std::endl
      << "boostStrength               = " << getBoostStrength() << std::endl
      << "spVerbosity                 = " << getSpVerbosity() << std::endl
      << "wrapAround                  = " << getWrapAround() << std::endl
      << "version                     = " << version() << std::endl;
}

void SpatialPooler::printState(vector<UInt> &state) {
  std::cout << "[  ";
  for (UInt i = 0; i != state.size(); ++i) {
    if (i > 0 && i % 10 == 0) {
      std::cout << "\n   ";
    }
    std::cout << state[i] << " ";
  }
  std::cout << "]\n";
}

void SpatialPooler::printState(vector<Real> &state) {
  std::cout << "[  ";
  for (UInt i = 0; i != state.size(); ++i) {
    if (i > 0 && i % 10 == 0) {
      std::cout << "\n   ";
    }
    std::printf("%6.3f ", state[i]);
  }
  std::cout << "]\n";
}

/** equals implementation based on serialization */
bool SpatialPooler::operator==(const SpatialPooler& o) const{
  stringstream s;
  s.flags(ios::scientific);
  s.precision(numeric_limits<double>::digits10 + 1);

  this->save(s);
  const string thisStr = s.str();

  s.str(""); //clear stream
  o.save(s);
  const string otherStr = s.str();

  return thisStr == otherStr;
}<|MERGE_RESOLUTION|>--- conflicted
+++ resolved
@@ -569,22 +569,12 @@
 
 
 Real SpatialPooler::initPermConnected_() {
-<<<<<<< HEAD
-  return synPermConnected_ + (Real)((connections::maxPermanence - synPermConnected_) * rng_.getReal64());
-=======
-  Real p =  rng_.realRange(synPermConnected_, connections::maxPermanence);
-  return round5_(p);
->>>>>>> f84b5831
+  return rng_.realRange(synPermConnected_, connections::maxPermanence);
 }
 
 
 Real SpatialPooler::initPermNonConnected_() {
-<<<<<<< HEAD
-  return (Real)(synPermConnected_ * rng_.getReal64());
-=======
-  Real p = rng_.realRange(connections::minPermanence, synPermConnected_);
-  return round5_(p);
->>>>>>> f84b5831
+  return rng_.realRange(connections::minPermanence, synPermConnected_);
 }
 
 
