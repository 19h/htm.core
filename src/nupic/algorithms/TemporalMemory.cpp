--- conflicted
+++ resolved
@@ -765,14 +765,6 @@
   return predictive;
 }
 
-<<<<<<< HEAD
-void TemporalMemory::getPredictiveCells(SDR &predictiveCells) const
-{
-  NTA_CHECK( predictiveCells.size == numberOfCells() ) << "Expected: " << numberOfCells() << " given: " << predictiveCells.size;
-  predictiveCells.setSparse( getPredictiveCells() );
-}
-=======
->>>>>>> 67f1ee22
 
 vector<CellIdx> TemporalMemory::getWinnerCells() const { return winnerCells_; }
 
