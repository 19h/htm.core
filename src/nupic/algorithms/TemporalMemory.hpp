--- conflicted
+++ resolved
@@ -433,16 +433,6 @@
    */
   SynapseIdx getMaxSynapsesPerSegment() const;
 
-<<<<<<< HEAD
-	/**
-	 * Raises an error if cell index is invalid.
-	 *
-	 * @param cell Cell index
-	 */
-	bool _validateCell(const CellIdx cell) const; //TODO rm
-
-=======
->>>>>>> 5393a9c6
   /**
    * Save (serialize) the current state of the spatial pooler to the
    * specified file.
@@ -460,19 +450,6 @@
    */
   virtual void load(istream &inStream) override;
 
-<<<<<<< HEAD
-
-  /**
-   * Returns the number of bytes that a save operation would result in.
-   * Note: this method is currently somewhat inefficient as it just does
-   * a full save into an ostream and counts the resulting size.
-   *
-   * @returns Integer number of bytes
-   */
-  virtual size_t persistentSize() const; //TODO rm
-
-=======
->>>>>>> 5393a9c6
   bool operator==(const TemporalMemory &other);
   bool operator!=(const TemporalMemory &other);
 
@@ -494,19 +471,6 @@
    */
   UInt columnForCell(const CellIdx cell) const; //TODO rm, incorrect
 
-<<<<<<< HEAD
-  /**
-   * Print the given UInt array in a nice format
-   */
-  void printState(vector<UInt> &state); //TODO rm
-
-  /**
-   * Print the given Real array in a nice format
-   */
-  void printState(vector<Real> &state); //TODO rm
-
-=======
->>>>>>> 5393a9c6
 protected:
   CellIdx numColumns_;
   vector<CellIdx> columnDimensions_;
