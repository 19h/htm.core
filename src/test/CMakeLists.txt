# -----------------------------------------------------------------------------
# HTM Community Edition of NuPIC
# Copyright (C) 2016, Numenta, Inc.
#
# This program is free software: you can redistribute it and/or modify
# it under the terms of the GNU Affero Public License version 3 as
# published by the Free Software Foundation.
#
# This program is distributed in the hope that it will be useful,
# but WITHOUT ANY WARRANTY; without even the implied warranty of
# MERCHANTABILITY or FITNESS FOR A PARTICULAR PURPOSE.
# See the GNU Affero Public License for more details.
#
# You should have received a copy of the GNU Affero Public License
# along with this program.  If not, see http://www.gnu.org/licenses.
# -----------------------------------------------------------------------------

cmake_minimum_required(VERSION 3.7)
project(htm_core CXX)

message(STATUS "Configuring htm_core tests")
###############################################################
###                   TESTS                      ##############
###############################################################
#
# Build TESTS of the htm core static library
#   ${core_library}  references the htm_core  static library which includes depencancy libraries
#

set(CMAKE_VERBOSE_MAKEFILE ON) # toggle for cmake debug 



#  Build unit_tests
set(unit_tests_executable unit_tests)

set(algorithm_tests
	   unit/algorithms/AnomalyTest.cpp
	   unit/algorithms/AnomalyLikelihoodTest.cpp
	   unit/algorithms/ConnectionsPerformanceTest.cpp
	   unit/algorithms/ConnectionsTest.cpp
	   unit/algorithms/HelloSPTPTest.cpp
	   unit/algorithms/SDRClassifierTest.cpp
	   unit/algorithms/SpatialPoolerTest.cpp
	   unit/algorithms/TemporalMemoryTest.cpp
	   )
               
set(encoders_tests
           unit/encoders/DateEncoderTest.cpp
           unit/encoders/ScalarEncoderTest.cpp
           unit/encoders/RandomDistributedScalarEncoderTest.cpp
           unit/encoders/SimHashDocumentEncoderTest.cpp
           )
	   
set(engine_tests
	   unit/engine/CppRegionTest.cpp
	   unit/engine/HelloRegionTest.cpp
	   unit/engine/InputTest.cpp
	   unit/engine/LinkTest.cpp
	   unit/engine/NetworkTest.cpp
	   unit/engine/WatcherTest.cpp
	   )
	   

set(math_tests
	   unit/math/TopologyTest.cpp
	   )
	   
set(ntypes_tests
	   unit/ntypes/ArrayTest.cpp
	   unit/ntypes/BasicTypeTest.cpp
	   unit/ntypes/CollectionTest.cpp
	   unit/ntypes/DimensionsTest.cpp
	   unit/ntypes/ValueTest.cpp
	   )
	   
set(os_tests
	   unit/os/DirectoryTest.cpp
	   unit/os/EnvTest.cpp
	   unit/os/PathTest.cpp
	   unit/os/TimerTest.cpp
	   )
	   
set(regions_tests
	   unit/regions/RegionTestUtilities.cpp
	   unit/regions/RegionTestUtilities.hpp
<<<<<<< HEAD
	   unit/regions/DateEncoderRegionTest.cpp
=======
	   
	   unit/regions/ClassifierRegionTest.cpp
>>>>>>> 0722aa82
	   unit/regions/ScalarSensorTest.cpp
	   unit/regions/RDSERegionTest.cpp
	   unit/regions/SPRegionTest.cpp
       unit/regions/TMRegionTest.cpp
       unit/regions/VectorFileTest.cpp
	   )

	   
set(types_tests
	   unit/types/ExceptionTest.cpp
	   unit/types/SdrTest.cpp
	   )
	   
set(utils_tests
	   unit/utils/GroupByTest.cpp
	   unit/utils/MovingAverageTest.cpp
	   unit/utils/RandomTest.cpp
	   unit/utils/VectorHelpersTest.cpp
	   unit/utils/SdrMetricsTest.cpp
	   )

set(examples_files
	   # examples/hotgym/Hotgym.cpp # contains conflicting main()
           ../examples/hotgym/HelloSPTP.cpp
           ../examples/hotgym/HelloSPTP.hpp
	   # examples/mnist/MNIST_SP.cpp
)
	   

	   
#set up file tabs in Visual Studio
source_group("algorithm" FILES ${algorithm_tests})
source_group("encoders" FILES ${encoders_tests})
source_group("engine" FILES ${engine_tests})
source_group("math" FILES ${math_tests})
source_group("ntypes" FILES ${ntypes_tests})
source_group("os" FILES ${os_tests})
source_group("regions" FILES ${regions_tests})
source_group("types" FILES ${types_tests})
source_group("utils" FILES ${utils_tests})
source_group("main" FILES unit/UnitTestMain.cpp)


set(src_executable_gtests
    unit/UnitTestMain.cpp
    ${algorithm_tests} 
    ${encoders_tests} 
    ${engine_tests} 
    ${math_tests} 
    ${ntypes_tests} 
    ${os_tests} 
    ${regions_tests}
    ${types_tests} 
    ${utils_tests} 
    ${examples_files}
)

add_executable(${unit_tests_executable} ${src_executable_gtests})
target_link_libraries(${unit_tests_executable} 
    ${core_library}
#    ${src_lib_shared}
    ${gtest_LIBRARIES}
    ${COMMON_OS_LIBS}
    ${INTERNAL_LINKER_FLAGS}
)
target_include_directories(${unit_tests_executable} PRIVATE 
	${gtest_INCLUDE_DIRS}
	${CORE_LIB_INCLUDES}
	${EXTERNAL_INCLUDES})
target_compile_definitions(${unit_tests_executable} PRIVATE ${COMMON_COMPILER_DEFINITIONS})
target_compile_options(${unit_tests_executable} PUBLIC ${INTERNAL_CXX_FLAGS})
add_dependencies(${unit_tests_executable} ${core_library}) 
#add_dependencies(${unit_tests_executable} ${src_lib_shared})


# Create the RUN_TESTS target
#  This displays its output differently in Visual Studio
enable_testing()
add_test(NAME ${unit_tests_executable} COMMAND ${unit_tests_executable})

                  
		  
		  

#
# tests_all just calls other targets
#
# TODO This doesn't seem to have any effect; it's probably because the DEPENDS
# of add_custom_target must be files, not other high-level targets. If really
# need to run these tests during build, then either the individual
# add_custom_target of the individual test runners should be declared with the
# ALL option, or tests_all target whould be declared without DEPENDS, and
# add_dependencies should be used to set it's dependencies on the custom targets
# of the inidividual test runners.
add_custom_target(tests_all
                  DEPENDS ${unit_tests_executable}
                  COMMENT "Running all tests"
                  VERBATIM)
                  
install(TARGETS
        ${unit_tests_executable}
        RUNTIME DESTINATION bin
        LIBRARY DESTINATION lib
        ARCHIVE DESTINATION lib)
<|MERGE_RESOLUTION|>--- conflicted
+++ resolved
@@ -84,12 +84,8 @@
 set(regions_tests
 	   unit/regions/RegionTestUtilities.cpp
 	   unit/regions/RegionTestUtilities.hpp
-<<<<<<< HEAD
 	   unit/regions/DateEncoderRegionTest.cpp
-=======
-	   
 	   unit/regions/ClassifierRegionTest.cpp
->>>>>>> 0722aa82
 	   unit/regions/ScalarSensorTest.cpp
 	   unit/regions/RDSERegionTest.cpp
 	   unit/regions/SPRegionTest.cpp
