/* ---------------------------------------------------------------------
 * Numenta Platform for Intelligent Computing (NuPIC)
 * Copyright (C) 2018, Numenta, Inc.  Unless you have an agreement
 * with Numenta, Inc., for a separate license for this software code, the
 * following terms and conditions apply:
 *
 * This program is free software: you can redistribute it and/or modify
 * it under the terms of the GNU Affero Public License version 3 as
 * published by the Free Software Foundation.
 *
 * This program is distributed in the hope that it will be useful,
 * but WITHOUT ANY WARRANTY; without even the implied warranty of
 * MERCHANTABILITY or FITNESS FOR A PARTICULAR PURPOSE.
 * See the GNU Affero Public License for more details.
 *
 * You should have received a copy of the GNU Affero Public License
 * along with this program.  If not, see http://www.gnu.org/licenses.
 *
 * http://numenta.org/licenses/
 
 * Author: David Keeney, April, 2018
 * ---------------------------------------------------------------------
 */
 
/*---------------------------------------------------------------------
  * This is a test of the SPRegion module.  It does not check the SpactialPooler itself
  * but rather just the plug-in mechanisom to call the SpactialPooler.
  *
  * For those not familiar with GTest:
  *     ASSERT_TRUE(value)   -- Fatal assertion that the value is true.  Test terminates if false.
  *     ASSERT_FALSE(value)   -- Fatal assertion that the value is false. Test terminates if true.
  *     ASSERT_STREQ(str1, str2)   -- Fatal assertion that the strings are equal. Test terminates if false.
  *
  *     EXPECT_TRUE(value)   -- Nonfatal assertion that the value is true.  Test fails but continues if false.
  *     EXPECT_FALSE(value)   -- Nonfatal assertion that the value is false. Test fails but continues if true.
  *     EXPECT_STREQ(str1, str2)   -- Nonfatal assertion that the strings are equal. Test fails but continues if false.
  *
  *     EXPECT_THROW(statement, exception_type) -- nonfatal exception, cought and continues.
  *---------------------------------------------------------------------
  */


#include <nupic/engine/NuPIC.hpp>
#include <nupic/engine/Network.hpp>
#include <nupic/engine/Region.hpp>
#include <nupic/engine/Spec.hpp>
#include <nupic/engine/Input.hpp>
#include <nupic/engine/Output.hpp>
#include <nupic/engine/Link.hpp>
#include <nupic/engine/RegisteredRegionImpl.hpp>
#include <nupic/engine/RegisteredRegionImplCpp.hpp>
#include <nupic/ntypes/Array.hpp>
#include <nupic/types/Exception.hpp>
#include <nupic/os/Env.hpp>
#include <nupic/os/Path.hpp>
#include <nupic/os/Timer.hpp>
#include <nupic/os/Directory.hpp>
#include <nupic/engine/YAMLUtils.hpp>
#include <nupic/regions/SPRegion.hpp>


#include <string>
#include <vector>
#include <cmath> // fabs/abs
#include <cstdlib> // exit
#include <iostream>
#include <stdexcept>
#include <fstream>
#include <streambuf>


#include "yaml-cpp/yaml.h"
#include "gtest/gtest.h"
#include "RegionTestUtilities.hpp"

#define VERBOSE if(verbose)std::cerr << "[          ] "
static bool verbose = true;  // turn this on to print extra stuff for debugging the test.

// The following string should contain a valid expected Spec - manually verified. 
#define EXPECTED_SPEC_COUNT  22  // The number of parameters expected in the SPRegion Spec

using namespace nupic;
namespace testing 
{

  // Verify that all parameters are working.
  // Assumes that the default value in the Spec is the same as the default 
  // when creating a region with default constructor.
  // Will not work if region is initialized because the SpatialPooler enforces 
  // specific ranges for some values.
  TEST(SPRegionTest, testSpecAndParameters)
  {

    Network net;

    // create an SP region with default parameters
    std::shared_ptr<Region> region1 = net.addRegion("region1", "SPRegion", "");  // use default configuration

    std::set<std::string> excluded;
    //= {"localAreaDensity",
    //                                     "numActiveColumnsPerInhArea"};
    checkGetSetAgainstSpec(region1, EXPECTED_SPEC_COUNT, excluded, verbose);
    checkInputOutputsAgainstSpec(region1, verbose);

  }



	TEST(SPRegionTest, initialization_with_builtin_impl)
	{
	  VERBOSE << "Creating network..." << std::endl;
	  Network net;

	  size_t regionCntBefore = net.getRegions().getCount();

	  VERBOSE << "Adding a built-in SPRegion region..." << std::endl;
	  std::shared_ptr<Region> region1 = net.addRegion("region1", "SPRegion", "");
	  size_t regionCntAfter = net.getRegions().getCount();
	  ASSERT_TRUE(regionCntBefore + 1 == regionCntAfter) << " Expected number of regions to increase by one.  ";
	  ASSERT_TRUE(region1->getType() == "SPRegion") << " Expected type for region1 to be \"SPRegion\" but type is: " << region1->getType();


    EXPECT_THROW(region1->getOutputData("doesnotexist"), std::exception);
    EXPECT_THROW(region1->getInputData("doesnotexist"), std::exception);


	  // run and compute() should fail because network has not been initialized
	  EXPECT_THROW(net.run(1), std::exception);
	  EXPECT_THROW(region1->compute(), std::exception);

    EXPECT_THROW(net.initialize(), std::exception) << "Should be an exception saying Input dimentions not set.";
	}


  TEST(SPRegionTest, initialization_with_custom_impl)
  {
    VERBOSE << "Creating network..." << std::endl;
    Network net;

    size_t regionCntBefore = net.getRegions().getCount();

    // make sure the custom region registration works for CPP.
    // We will just use the same SPRegion class but it could be a subclass or some different custom class.
    // While we are at it, make sure we can initialize the dimensions and parameters from here too.
    // The parameter names and data types must match those of the spec.
    // Explicit parameters:  (Yaml format...but since YAML is a superset of JSON, you can use JSON format as well)
    std::string nodeParams = "{columnCount: 2048, potentialRadius: 16}";

    VERBOSE << "Adding a custom-built SPRegion region..." << std::endl;
    net.registerRegion("SPRegionCustom", new RegisteredRegionImplCpp<SPRegion>());
    std::shared_ptr<Region> region2 = net.addRegion("region2", "SPRegionCustom", nodeParams);
    size_t regionCntAfter = net.getRegions().getCount();
    ASSERT_TRUE(regionCntBefore + 1 == regionCntAfter) 
      << "  Expected number of regions to increase by one.  ";
    ASSERT_TRUE(region2->getType() == "SPRegionCustom") 
      << " Expected type for region2 to be \"SPRegionCustom\" but type is: " 
      << region2->getType();

    EXPECT_EQ(region2->getParameterUInt32("columnCount"), 2048u);
    EXPECT_EQ(region2->getParameterUInt32("potentialRadius"), 16u);

    // compute() should fail because network has not been initialized
    EXPECT_THROW(net.run(1), std::exception);
    EXPECT_THROW(region2->compute(), std::exception);

    EXPECT_THROW(net.initialize(), std::exception) 
      << "Exception should say region2 has unspecified dimensions. ";
  }




	TEST(SPRegionTest, testLinking)
	{
    // This is a minimal end-to-end test containing an SPRegion region.
    // To make sure we can feed data from some other region to our SPRegion
    // this test will hook up the VectorFileSensor to our SPRegion and then
    // connect our SPRegion to a VectorFileEffector to capture the results.
    //
    std::string test_input_file = "TestOutputDir/SPRegionTestInput.csv";
    std::string test_output_file = "TestOutputDir/SPRegionTestOutput.csv";


    // make a place to put test data.
    if (!Directory::exists("TestOutputDir")) Directory::create("TestOutputDir", false, true); 
    if (Path::exists(test_input_file)) Path::remove(test_input_file);
    if (Path::exists(test_output_file)) Path::remove(test_output_file);

    // Create a csv file to use as input.
    // The SDR data we will feed it will be a matrix with 1's on the diagonal
    // and we will feed it one row at a time, for 10 rows.
    size_t dataWidth = 10;
    size_t dataRows = 10;
    std::ofstream  f(test_input_file.c_str());
    for (size_t i = 0; i < 10; i++) {
      for (size_t j = 0; j < dataWidth; j++) {
        if ((j % dataRows) == i) f << "1.0,";
        else f << "0.0,";
      }
      f << std::endl;
    }
    f.close();

    VERBOSE << "Setup Network; add 3 regions and 2 links." << std::endl;
	  Network net;

    // Explicit parameters:  (Yaml format...but since YAML is a superset of JSON, 
    // you can use JSON format as well)

    std::shared_ptr<Region> region1 = net.addRegion("region1", "VectorFileSensor", "{activeOutputCount: "+std::to_string(dataWidth) +"}");
    std::shared_ptr<Region> region2 = net.addRegion("region2", "SPRegion", "{columnCount: 100}");
    std::shared_ptr<Region> region3 = net.addRegion("region3", "VectorFileEffector", "{outputFile: '"+ test_output_file + "'}");


    net.link("region1", "region2", "UniformLink", "", "dataOut", "bottomUpIn");
    net.link("region2", "region3", "UniformLink", "", "bottomUpOut", "dataIn");

    VERBOSE << "Load Data." << std::endl;
    region1->executeCommand({ "loadFile", test_input_file });


    VERBOSE << "Initialize." << std::endl;
    net.initialize();



	  // check actual dimensions
    ASSERT_EQ(region2->getParameterUInt32("columnCount"), 100u);
    ASSERT_EQ(region2->getParameterUInt32("inputWidth"), (UInt32)dataWidth);

    VERBOSE << "Execute once." << std::endl;
    net.run(1);

	  VERBOSE << "Checking data after first iteration..." << std::endl;
    VERBOSE << "  VectorFileSensor Output" << std::endl;
    Array r1OutputArray = region1->getOutputData("dataOut");
    EXPECT_EQ(r1OutputArray.getCount(), dataWidth);
    EXPECT_TRUE(r1OutputArray.getType() == NTA_BasicType_Real32)
            << "actual type is " << BasicType::getName(r1OutputArray.getType());

    Real32 *buffer1 = (Real32*) r1OutputArray.getBuffer();
	  //for (size_t i = 0; i < r1OutputArray.getCount(); i++)
	  //{
		//VERBOSE << "  [" << i << "]=    " << buffer1[i] << "" << std::endl;
	  //}

    VERBOSE << "  SPRegion input" << std::endl;
    Array r2InputArray = region2->getInputData("bottomUpIn");
	  ASSERT_TRUE (r1OutputArray.getCount() == r2InputArray.getCount()) 
		<< "Buffer length different. Output from VectorFileSensor is " << r1OutputArray.getCount() << ", input to SPRegion is " << r2InputArray.getCount();
    EXPECT_TRUE(r2InputArray.getType() == NTA_BasicType_SDR) 
      << "actual type is " << BasicType::getName(r2InputArray.getType());
		const Byte *buffer2 = (const Byte*)r2InputArray.getBuffer(); 
		for (size_t i = 0; i < r2InputArray.getCount(); i++)
		{
		  //VERBOSE << "  [" << i << "]=    " << buffer2[i] << "" << std::endl;
		  ASSERT_TRUE(buffer2[i] == buffer1[i]) 
			  << " Buffer content different. Element " 
        << i << " of Output from encoder is " << buffer1[i] 
        << ", input to SPRegion is " << buffer2[i];
      ASSERT_TRUE(buffer2[i] == 1 || buffer2[i] == 0) << " Value[" << i << "] is not a 0 or 1." << std::endl;
		}

	  // execute SPRegion several more times and check that it has output.
    VERBOSE << "Execute 9 times." << std::endl;
    net.run(9);

    VERBOSE << "Checking Output Data." << std::endl;
    VERBOSE << "  SPRegion output" << std::endl;
    UInt32 columnCount = region2->getParameterUInt32("columnCount");
    Array r2OutputArray = region2->getOutputData("bottomUpOut");
<<<<<<< HEAD
    ASSERT_TRUE(r2OutputArray.getType() == NTA_BasicType_SDR)
      << "actual type is " << BasicType::getName(r2OutputArray.getType());

=======
>>>>>>> bdec1d3d
    ASSERT_TRUE(r2OutputArray.getCount() == columnCount)
		  << "Buffer length different. Output from SPRegion is " 
      << r2OutputArray.getCount() << ", should be " << columnCount;
    const Byte *buffer3 = (const Byte*)r2OutputArray.getBuffer();
    for (size_t i = 0; i < r2OutputArray.getCount(); i++)
    {
      //VERBOSE << "  [" << i << "]=    " << buffer3[i] << "" << std::endl;
      ASSERT_TRUE(buffer3[i] == 0 || buffer3[i] == 1)
        << " Element " << i << " of Output from SPRegion is not 0 or 1; it is " 
        << buffer3[i];
    }


    VERBOSE << "  VectorFileEffector input" << std::endl;
    Array r3InputArray = region3->getInputData("dataIn");
<<<<<<< HEAD
    ASSERT_TRUE(r3InputArray.getType() == NTA_BasicType_Real32)
      << "actual type is " << BasicType::getName(r3InputArray.getType());
=======
>>>>>>> bdec1d3d
    ASSERT_TRUE(r3InputArray.getCount() == columnCount);
    const Real32 *buffer4 = (const Real32*)r3InputArray.getBuffer();
    for (size_t i = 0; i < r3InputArray.getCount(); i++)
    {
      //VERBOSE << "  [" << i << "]=    " << buffer4[i] << "" << std::endl;
      ASSERT_TRUE(buffer3[i] == buffer4[i])
        << " Buffer content different. Element[" << i << "] from SPRegion out is " << buffer3[i] << ", input to VectorFileEffector is " << buffer4[i];
    }

    // cleanup
    region3->executeCommand({ "closeFile" });

}


TEST(SPRegionTest, testSerialization)
{
	  // use default parameters the first time
	  Network* net1 = new Network();
	  Network* net2 = nullptr;
	  Network* net3 = nullptr;

	  try {

		  VERBOSE << "Setup first network and save it" << std::endl;
      std::shared_ptr<Region> n1region1 = net1->addRegion("region1", "ScalarSensor", "{n: 100,w: 10,minValue: 0,maxValue: 10}");
      std::shared_ptr<Region> n1region2 = net1->addRegion("region2", "SPRegion", "{columnCount: 200}");
      net1->link("region1", "region2", "UniformLink", "", "encoded", "bottomUpIn");
      net1->initialize();

      n1region1->setParameterReal64("sensedValue", 5.5);
      n1region1->prepareInputs();
      n1region1->compute();

      n1region2->prepareInputs();
      n1region2->compute();

      // take a snapshot of everything in SPRegion at this point
      std::map<std::string, std::string> parameterMap;
      EXPECT_TRUE(captureParameters(n1region2, parameterMap)) << "Capturing parameters before save.";

      Directory::removeTree("TestOutputDir", true);
		  net1->saveToFile("TestOutputDir/spRegionTest.stream");

		  VERBOSE << "Restore into a second network and compare." << std::endl;
		  net2 = new Network();
      net2->loadFromFile("TestOutputDir/spRegionTest.stream");


		  std::shared_ptr<Region> n2region2 = net2->getRegions().getByName("region2");

		  ASSERT_TRUE (n2region2->getType() == "SPRegion") 
		    << " Restored SPRegion region does not have the right type.  Expected SPRegion, found " << n2region2->getType();

      EXPECT_TRUE(compareParameters(n2region2, parameterMap)) 
        << "Conflict when comparing SPRegion parameters after restore with before save.";
      
      EXPECT_TRUE(compareParameterArrays(n1region2, n2region2, "spatialPoolerInput", NTA_BasicType_SDR))
          << " comparing Input arrays after restore with before save.";
      EXPECT_TRUE(compareParameterArrays(n1region2, n2region2, "spatialPoolerOutput", NTA_BasicType_SDR))
          << " comparing Output arrays after restore with before save.";
      EXPECT_TRUE(compareParameterArrays(n1region2, n2region2, "spInputNonZeros", NTA_BasicType_SDR))
          << " comparing NZ in arrays after restore with before save.";
      EXPECT_TRUE(compareParameterArrays(n1region2, n2region2, "spOutputNonZeros", NTA_BasicType_SDR))
          << " comparing NZ out arrays after restore with before save.";


		  // can we continue with execution?  See if we get any exceptions.
      n1region1->setParameterReal64("sensedValue", 5.5);
      n1region1->prepareInputs();
      n1region1->compute();

      n2region2->prepareInputs();
      n2region2->compute();

		  // Change some parameters and see if they are retained after a restore.
      n2region2->setParameterBool("globalInhibition", true);
      n2region2->setParameterUInt32("numActiveColumnsPerInhArea", 40);
      n2region2->setParameterReal32("potentialPct", 0.85f);
      n2region2->setParameterReal32("synPermActiveInc", 0.04f);
      n2region2->setParameterReal32("synPermInactiveDec", 0.005f);
      n2region2->setParameterReal32("boostStrength", 3.0f);
      n2region2->compute();

      parameterMap.clear();
      EXPECT_TRUE(captureParameters(n2region2, parameterMap)) 
        << "Capturing parameters before second save.";
		  net2->saveToFile("TestOutputDir/spRegionTest.stream");

		  VERBOSE << "Restore into a third network and compare changed parameters.\n";
		  net3 = new Network();
      net3->loadFromFile("TestOutputDir/spRegionTest.stream");
		  std::shared_ptr<Region> n3region2 = net3->getRegions().getByName("region2");
      EXPECT_TRUE(n3region2->getType() == "SPRegion")
          << "Failure: Restored region does not have the right type. "
              " Expected \"SPRegion\", found \""
          << n3region2->getType() << "\".";

      EXPECT_TRUE(compareParameters(n3region2, parameterMap))
          << "Comparing parameters after second restore with before save.";


	  }
	  catch (nupic::Exception& ex) {
		  FAIL() << "Failure: Exception: " << ex.getFilename() << "(" 
        << ex.getLineNumber() << ") " << ex.getMessage() << "" << std::endl;
	  }
	  catch (std::exception& e) {
		  FAIL() << "Failure: Exception: " << e.what() << "" << std::endl;
	  }


    // cleanup
    if (net1 != nullptr) {
      delete net1;
    }
	  if (net2 != nullptr) { delete net2; }
	  if (net3 != nullptr) { delete net3; }
    Directory::removeTree("TestOutputDir", true);

	}


} // namespace
<|MERGE_RESOLUTION|>--- conflicted
+++ resolved
@@ -269,12 +269,8 @@
     VERBOSE << "  SPRegion output" << std::endl;
     UInt32 columnCount = region2->getParameterUInt32("columnCount");
     Array r2OutputArray = region2->getOutputData("bottomUpOut");
-<<<<<<< HEAD
     ASSERT_TRUE(r2OutputArray.getType() == NTA_BasicType_SDR)
       << "actual type is " << BasicType::getName(r2OutputArray.getType());
-
-=======
->>>>>>> bdec1d3d
     ASSERT_TRUE(r2OutputArray.getCount() == columnCount)
 		  << "Buffer length different. Output from SPRegion is " 
       << r2OutputArray.getCount() << ", should be " << columnCount;
@@ -290,11 +286,8 @@
 
     VERBOSE << "  VectorFileEffector input" << std::endl;
     Array r3InputArray = region3->getInputData("dataIn");
-<<<<<<< HEAD
     ASSERT_TRUE(r3InputArray.getType() == NTA_BasicType_Real32)
       << "actual type is " << BasicType::getName(r3InputArray.getType());
-=======
->>>>>>> bdec1d3d
     ASSERT_TRUE(r3InputArray.getCount() == columnCount);
     const Real32 *buffer4 = (const Real32*)r3InputArray.getBuffer();
     for (size_t i = 0; i < r3InputArray.getCount(); i++)
