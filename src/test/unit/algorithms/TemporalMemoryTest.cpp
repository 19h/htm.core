--- conflicted
+++ resolved
@@ -1642,42 +1642,23 @@
     /* maxSynapsesPerSegment */        255,
     /* checkInputs */                  true,
     /* extra */                        (UInt)(columns.size * 12u));
-<<<<<<< HEAD
-  Real anom = 0.0f;
-=======
   auto tm_dimensions = tm.getColumnDimensions();
   tm_dimensions.push_back( tm.getCellsPerColumn() );
   SDR extraActive( tm_dimensions );
   SDR extraWinners( tm_dimensions );
->>>>>>> 101a0da1
 
   // Look at the pattern.
   for(UInt trial = 0; trial < 20; trial++) {
     tm.reset();
-<<<<<<< HEAD
-    vector<UInt> extraActive;
-    vector<UInt> extraWinners;
     for(const auto &x : pattern) {
-      // Predict whats going to happen.
-      tm.activateDendrites(true, extraActive, extraWinners);
-      // Calculate TM output
-      tm.compute(x, true);
-      //update the 'hints' for next round
-      extraActive  = tm.getActiveCells();
-      extraWinners = tm.getWinnerCells();
-
-      // Calculate Anomaly of current input based on prior predictions.
-      EXPECT_ANY_THROW(anom = tm.getAnomalyScore()); //FIXME once TM anomaly supports use with extraActive inputs, change the check to NO_THROW
-=======
-    for(auto &x : pattern) {
       // Calculate TM output
       tm.compute(x, true, extraActive, extraWinners);
+      // update the external 'hints' for the next iteration
       tm.getActiveCells( extraActive );
       tm.getWinnerCells( extraWinners );
     }
     if( trial >= 19 ) {
       ASSERT_LT( tm.anomaly, 0.05f );
->>>>>>> 101a0da1
     }
   }
 
