--- conflicted
+++ resolved
@@ -173,11 +173,7 @@
 TEST(ConnectionsPerformanceTest, testTM) {
 	auto tim = runTemporalMemoryTest(COLS, W, EPOCHS, SEQ, "temporal memory");
 #ifdef NDEBUG
-<<<<<<< HEAD
-	ASSERT_LE(tim, 3.1*Timer::getSpeed()); //there are times, we must be better. Bit underestimated for slow CI
-=======
 	ASSERT_LE(tim, 3.3f*Timer::getSpeed()); //there are times, we must be better. Bit underestimated for slow CI
->>>>>>> 65e0272f
 #endif
   UNUSED(tim);
 }
