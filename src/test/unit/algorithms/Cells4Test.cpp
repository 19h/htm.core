--- conflicted
+++ resolved
@@ -178,74 +178,10 @@
     ASSERT_EQ(output[i], secondOutput[i]) << "Outputs differ at index " << i;
   }
 
-<<<<<<< HEAD
-/* //TODO obsoleted, will be removed by other PR
-TEST(Cells4Test, capnpSerialization) {
-  Cells4 cells(10, 2, 1, 1, 1, 1, 0.5, 0.8, 1, 0.1, 0.1, 0, false, -1, true,
-               false);
-  std::vector<Real> input1(10, 0.0);
-  input1[1] = 1.0;
-  input1[4] = 1.0;
-  input1[5] = 1.0;
-  input1[9] = 1.0;
-  std::vector<Real> input2(10, 0.0);
-  input2[0] = 1.0;
-  input2[2] = 1.0;
-  input2[5] = 1.0;
-  input2[6] = 1.0;
-  std::vector<Real> input3(10, 0.0);
-  input3[1] = 1.0;
-  input3[3] = 1.0;
-  input3[6] = 1.0;
-  input3[7] = 1.0;
-  std::vector<Real> input4(10, 0.0);
-  input4[2] = 1.0;
-  input4[4] = 1.0;
-  input4[7] = 1.0;
-  input4[8] = 1.0;
-  std::vector<Real> output(10 * 2);
-  for (UInt i = 0; i < 10; ++i) {
-    cells.compute(&input1.front(), &output.front(), true, true);
-    cells.compute(&input2.front(), &output.front(), true, true);
-    cells.compute(&input3.front(), &output.front(), true, true);
-    cells.compute(&input4.front(), &output.front(), true, true);
-    cells.reset();
-  }
-
-  Cells4 secondCells;
-  {
-    capnp::MallocMessageBuilder message1;
-    Cells4Proto::Builder cells4Builder = message1.initRoot<Cells4Proto>();
-    cells.write(cells4Builder);
-    std::stringstream ss;
-    kj::std::StdOutputStream out(ss);
-    capnp::writeMessage(out, message1);
-
-    kj::std::StdInputStream in(ss);
-    capnp::InputStreamMessageReader message2(in);
-    Cells4Proto::Reader cells4Reader = message2.getRoot<Cells4Proto>();
-    secondCells.read(cells4Reader);
-  }
-=======
   Directory::removeTree("TestOutputDir", true);
->>>>>>> 511b7548
-
-}
-
-
-<<<<<<< HEAD
-  cells.compute(&input1.front(), &output.front(), true, true);
-  secondCellsNoReset.compute(&input1.front(), &secondOutput.front(), true,
-                             true);
-  for (UInt i = 0; i < 10; ++i) {
-    ASSERT_EQ(output[i], secondOutput[i]) << "Outputs differ at index " << i;
-  }
-  ASSERT_TRUE(cells == secondCellsNoReset);
-}
-*/
-
-=======
->>>>>>> 511b7548
+
+}
+
 
 /*
  * Test Cells4::_generateListsOfSynapsesToAdjustForAdaptSegment.
