--- conflicted
+++ resolved
@@ -205,20 +205,6 @@
   return instance;
 }
 
-<<<<<<< HEAD
-// This function executes a shell command and returns its output
-// @deprecated Use OS::executeCommand() instead.
-static std::string exec(std::string command)
-{
-  return OS::executeCommand(command);
-}
-
-static std::string getPackageDir(const std::string& rootDir, const std::string & package)
-{
-  
-  std::string command = "python -c 'import sys;import os;import " + package + ";sys.stdout.write(os.path.abspath(" + package + ".__file__))'";
-  std::string packageDir = OS::executeCommand(command);
-=======
 static std::string getPackageDir(const std::string& rootDir, const std::string & package)
 {
   
@@ -227,7 +213,6 @@
   size_t pos = p.find(".");
   if (pos != std::string::npos)
     p.replace(p.find("."), 1, "/");
->>>>>>> 678f9abc
 
   return Path::join(rootDir, p);
 }
